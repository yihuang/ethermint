package types

import (
	"bytes"
	"context"
	"errors"
	"fmt"
	"math/big"

	tmbytes "github.com/tendermint/tendermint/libs/bytes"
	tmtypes "github.com/tendermint/tendermint/types"

<<<<<<< HEAD
	"github.com/cosmos/cosmos-sdk/client"
	"github.com/cosmos/cosmos-sdk/client/tx"
	codectypes "github.com/cosmos/cosmos-sdk/codec/types"
	cryptotypes "github.com/cosmos/cosmos-sdk/crypto/types"
	sdk "github.com/cosmos/cosmos-sdk/types"
	sdkerrors "github.com/cosmos/cosmos-sdk/types/errors"
	txtypes "github.com/cosmos/cosmos-sdk/types/tx"
	authsigning "github.com/cosmos/cosmos-sdk/x/auth/signing"
=======
	clientcontext "github.com/cosmos/cosmos-sdk/client/context"
	"github.com/cosmos/cosmos-sdk/codec"
	sdkerrors "github.com/cosmos/cosmos-sdk/types/errors"
	authtypes "github.com/cosmos/cosmos-sdk/x/auth/types"
>>>>>>> ffbb2076

	"github.com/cosmos/ethermint/crypto/ethsecp256k1"
	ethermint "github.com/cosmos/ethermint/types"
	evmtypes "github.com/cosmos/ethermint/x/evm/types"

	"github.com/ethereum/go-ethereum/common"
	"github.com/ethereum/go-ethereum/common/hexutil"
	ethtypes "github.com/ethereum/go-ethereum/core/types"
)

// RawTxToEthTx returns a evm MsgEthereum transaction from raw tx bytes.
func RawTxToEthTx(clientCtx client.Context, bz []byte) (*evmtypes.MsgEthereumTx, error) {
	tx, err := clientCtx.TxConfig.TxDecoder()(bz)
	if err != nil {
		return nil, sdkerrors.Wrap(sdkerrors.ErrJSONUnmarshal, err.Error())
	}

	ethTx, ok := tx.(*evmtypes.MsgEthereumTx)
	if !ok {
		return nil, fmt.Errorf("invalid transaction type %T, expected %T", tx, evmtypes.MsgEthereumTx{})
	}
	return ethTx, nil
}

// NewTransaction returns a transaction that will serialize to the RPC
// representation, with the given location metadata set (if available).
func NewTransaction(tx *evmtypes.MsgEthereumTx, txHash, blockHash common.Hash, blockNumber, index uint64) (*Transaction, error) {
	// Verify signature and retrieve sender address
	from, err := tx.VerifySig(tx.ChainID())
	if err != nil {
		return nil, err
	}

	rpcTx := &Transaction{
		From:     from,
		Gas:      hexutil.Uint64(tx.Data.GasLimit),
		GasPrice: (*hexutil.Big)(tx.Data.Price.BigInt()),
		Hash:     txHash,
		Input:    hexutil.Bytes(tx.Data.Payload),
		Nonce:    hexutil.Uint64(tx.Data.AccountNonce),
		To:       tx.To(),
		Value:    (*hexutil.Big)(tx.Data.Amount.BigInt()),
		V:        (*hexutil.Big)(new(big.Int).SetBytes(tx.Data.V)),
		R:        (*hexutil.Big)(new(big.Int).SetBytes(tx.Data.R)),
		S:        (*hexutil.Big)(new(big.Int).SetBytes(tx.Data.S)),
	}

	if blockHash != (common.Hash{}) {
		rpcTx.BlockHash = &blockHash
		rpcTx.BlockNumber = (*hexutil.Big)(new(big.Int).SetUint64(blockNumber))
		rpcTx.TransactionIndex = (*hexutil.Uint64)(&index)
	}

	return rpcTx, nil
}

// EthBlockFromTendermint returns a JSON-RPC compatible Ethereum blockfrom a given Tendermint block.
func EthBlockFromTendermint(clientCtx client.Context, queryClient *QueryClient, block *tmtypes.Block) (map[string]interface{}, error) {
	gasLimit, err := BlockMaxGasFromConsensusParams(context.Background(), clientCtx)
	if err != nil {
		return nil, err
	}

	transactions, gasUsed, err := EthTransactionsFromTendermint(clientCtx, block.Txs)
	if err != nil {
		return nil, err
	}

	req := &evmtypes.QueryBlockBloomRequest{}

	res, err := queryClient.BlockBloom(ContextWithHeight(block.Height), req)
	if err != nil {
		return nil, err
	}

	bloom := ethtypes.BytesToBloom(res.Bloom)

	return FormatBlock(block.Header, block.Size(), gasLimit, gasUsed, transactions, bloom), nil
}

// EthHeaderFromTendermint is an util function that returns an Ethereum Header
// from a tendermint Header.
func EthHeaderFromTendermint(header tmtypes.Header) *ethtypes.Header {
	return &ethtypes.Header{
		ParentHash:  common.BytesToHash(header.LastBlockID.Hash.Bytes()),
		UncleHash:   common.Hash{},
		Coinbase:    common.Address{},
		Root:        common.BytesToHash(header.AppHash),
		TxHash:      common.BytesToHash(header.DataHash),
		ReceiptHash: common.Hash{},
		Difficulty:  nil,
		Number:      big.NewInt(header.Height),
		Time:        uint64(header.Time.Unix()),
		Extra:       nil,
		MixDigest:   common.Hash{},
		Nonce:       ethtypes.BlockNonce{},
	}
}

// EthTransactionsFromTendermint returns a slice of ethereum transaction hashes and the total gas usage from a set of
// tendermint block transactions.
func EthTransactionsFromTendermint(clientCtx client.Context, txs []tmtypes.Tx) ([]common.Hash, *big.Int, error) {
	transactionHashes := []common.Hash{}
	gasUsed := big.NewInt(0)

	for _, tx := range txs {
		ethTx, err := RawTxToEthTx(clientCtx, tx)
		if err != nil {
			// continue to next transaction in case it's not a MsgEthereumTx
			continue
		}
		// TODO: Remove gas usage calculation if saving gasUsed per block
		gasUsed.Add(gasUsed, ethTx.Fee())
		transactionHashes = append(transactionHashes, common.BytesToHash(tx.Hash()))
	}

	return transactionHashes, gasUsed, nil
}

// BlockMaxGasFromConsensusParams returns the gas limit for the latest block from the chain consensus params.
func BlockMaxGasFromConsensusParams(ctx context.Context, clientCtx client.Context) (int64, error) {
	resConsParams, err := clientCtx.Client.ConsensusParams(ctx, nil)
	if err != nil {
		return 0, err
	}

	gasLimit := resConsParams.ConsensusParams.Block.MaxGas
	if gasLimit == -1 {
		// Sets gas limit to max uint32 to not error with javascript dev tooling
		// This -1 value indicating no block gas limit is set to max uint64 with geth hexutils
		// which errors certain javascript dev tooling which only supports up to 53 bits
		gasLimit = int64(^uint32(0))
	}

	return gasLimit, nil
}

// FormatBlock creates an ethereum block from a tendermint header and ethereum-formatted
// transactions.
func FormatBlock(
	header tmtypes.Header, size int, gasLimit int64,
	gasUsed *big.Int, transactions interface{}, bloom ethtypes.Bloom,
) map[string]interface{} {
	if len(header.DataHash) == 0 {
		header.DataHash = tmbytes.HexBytes(common.Hash{}.Bytes())
	}

	return map[string]interface{}{
		"number":           hexutil.Uint64(header.Height),
		"hash":             hexutil.Bytes(header.Hash()),
		"parentHash":       hexutil.Bytes(header.LastBlockID.Hash),
		"nonce":            hexutil.Uint64(0), // PoW specific
		"sha3Uncles":       common.Hash{},     // No uncles in Tendermint
		"logsBloom":        bloom,
		"transactionsRoot": hexutil.Bytes(header.DataHash),
		"stateRoot":        hexutil.Bytes(header.AppHash),
		"miner":            common.Address{},
		"mixHash":          common.Hash{},
		"difficulty":       0,
		"totalDifficulty":  0,
		"extraData":        hexutil.Uint64(0),
		"size":             hexutil.Uint64(size),
		"gasLimit":         hexutil.Uint64(gasLimit), // Static gas limit
		"gasUsed":          (*hexutil.Big)(gasUsed),
		"timestamp":        hexutil.Uint64(header.Time.Unix()),
		"transactions":     transactions.([]common.Hash),
		"uncles":           []string{},
		"receiptsRoot":     common.Hash{},
	}
}

// GetKeyByAddress returns the private key matching the given address. If not found it returns false.
func GetKeyByAddress(keys []ethsecp256k1.PrivKey, address common.Address) (key *ethsecp256k1.PrivKey, exist bool) {
	for _, key := range keys {
		if bytes.Equal(key.PubKey().Address().Bytes(), address.Bytes()) {
			return &key, true
		}
	}
	return nil, false
}

<<<<<<< HEAD
// BuildEthereumTx builds and signs a Cosmos transaction from a MsgEthereumTx
func BuildEthereumTx(clientCtx client.Context, msg *evmtypes.MsgEthereumTx, accNumber, seq uint64, privKey cryptotypes.PrivKey) (*txtypes.Tx, error) {
	// TODO: user defined evm coin
	fees := sdk.NewCoins(ethermint.NewPhotonCoin(sdk.NewIntFromBigInt(msg.Fee())))
	signMode := clientCtx.TxConfig.SignModeHandler().DefaultMode()
	signerData := authsigning.SignerData{
		ChainID:       clientCtx.ChainID,
		AccountNumber: accNumber,
		Sequence:      seq,
	}

	// Create a TxBuilder
	txBuilder := clientCtx.TxConfig.NewTxBuilder()
	if err := txBuilder.SetMsgs(msg); err != nil {
		return nil, err

	}
	txBuilder.SetFeeAmount(fees)
	txBuilder.SetGasLimit(msg.GetGas())

	// sign with the private key
	sigV2, err := tx.SignWithPrivKey(
		signMode, signerData,
		txBuilder, privKey, clientCtx.TxConfig, seq,
	)

	if err != nil {
		return nil, err
	}

	if err := txBuilder.SetSignatures(sigV2); err != nil {
		return nil, err
	}

	tx, ok := txBuilder.(codectypes.IntoAny).AsAny().GetCachedValue().(*txtypes.Tx)
	if !ok {
		return nil, errors.New("cannot cast to tx")
	}

	return tx, nil
=======
// GetBlockCumulativeGas returns the cumulative gas used on a block up to a given
// transaction index. The returned gas used includes the gas from both the SDK and
// EVM module transactions.
func GetBlockCumulativeGas(cdc *codec.Codec, block *tmtypes.Block, idx int) uint64 {
	var gasUsed uint64
	txDecoder := evmtypes.TxDecoder(cdc)

	for i := 0; i < idx && i < len(block.Txs); i++ {
		txi, err := txDecoder(block.Txs[i])
		if err != nil {
			continue
		}

		switch tx := txi.(type) {
		case authtypes.StdTx:
			gasUsed += tx.GetGas()
		case evmtypes.MsgEthereumTx:
			gasUsed += tx.GetGas()
		}
	}
	return gasUsed
>>>>>>> ffbb2076
}<|MERGE_RESOLUTION|>--- conflicted
+++ resolved
@@ -7,10 +7,10 @@
 	"fmt"
 	"math/big"
 
+	"github.com/gogo/protobuf/codec"
 	tmbytes "github.com/tendermint/tendermint/libs/bytes"
 	tmtypes "github.com/tendermint/tendermint/types"
 
-<<<<<<< HEAD
 	"github.com/cosmos/cosmos-sdk/client"
 	"github.com/cosmos/cosmos-sdk/client/tx"
 	codectypes "github.com/cosmos/cosmos-sdk/codec/types"
@@ -19,12 +19,6 @@
 	sdkerrors "github.com/cosmos/cosmos-sdk/types/errors"
 	txtypes "github.com/cosmos/cosmos-sdk/types/tx"
 	authsigning "github.com/cosmos/cosmos-sdk/x/auth/signing"
-=======
-	clientcontext "github.com/cosmos/cosmos-sdk/client/context"
-	"github.com/cosmos/cosmos-sdk/codec"
-	sdkerrors "github.com/cosmos/cosmos-sdk/types/errors"
-	authtypes "github.com/cosmos/cosmos-sdk/x/auth/types"
->>>>>>> ffbb2076
 
 	"github.com/cosmos/ethermint/crypto/ethsecp256k1"
 	ethermint "github.com/cosmos/ethermint/types"
@@ -206,7 +200,6 @@
 	return nil, false
 }
 
-<<<<<<< HEAD
 // BuildEthereumTx builds and signs a Cosmos transaction from a MsgEthereumTx
 func BuildEthereumTx(clientCtx client.Context, msg *evmtypes.MsgEthereumTx, accNumber, seq uint64, privKey cryptotypes.PrivKey) (*txtypes.Tx, error) {
 	// TODO: user defined evm coin
@@ -247,7 +240,8 @@
 	}
 
 	return tx, nil
-=======
+}
+
 // GetBlockCumulativeGas returns the cumulative gas used on a block up to a given
 // transaction index. The returned gas used includes the gas from both the SDK and
 // EVM module transactions.
@@ -269,5 +263,4 @@
 		}
 	}
 	return gasUsed
->>>>>>> ffbb2076
 }