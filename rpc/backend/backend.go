package backend

import (
	"context"
	"os"

	"github.com/tendermint/tendermint/libs/log"

	rpctypes "github.com/cosmos/ethermint/rpc/types"
	evmtypes "github.com/cosmos/ethermint/x/evm/types"

	"github.com/cosmos/cosmos-sdk/client"

	"github.com/ethereum/go-ethereum/common"
	"github.com/ethereum/go-ethereum/common/hexutil"
	ethtypes "github.com/ethereum/go-ethereum/core/types"
)

// Backend implements the functionality needed to filter changes.
// Implemented by EthermintBackend.
type Backend interface {
	// Used by block filter; also used for polling
	BlockNumber() (hexutil.Uint64, error)
	LatestBlockNumber() (int64, error)
	HeaderByNumber(blockNum rpctypes.BlockNumber) (*ethtypes.Header, error)
	HeaderByHash(blockHash common.Hash) (*ethtypes.Header, error)
	GetBlockByNumber(blockNum rpctypes.BlockNumber, fullTx bool) (map[string]interface{}, error)
	GetBlockByHash(hash common.Hash, fullTx bool) (map[string]interface{}, error)

	// returns the logs of a given block
	GetLogs(blockHash common.Hash) ([][]*ethtypes.Log, error)

	// Used by pending transaction filter
	PendingTransactions() ([]*rpctypes.Transaction, error)

	// Used by log filter
	GetTransactionLogs(txHash common.Hash) ([]*ethtypes.Log, error)
	BloomStatus() (uint64, uint64)
}

var _ Backend = (*EthermintBackend)(nil)

// EthermintBackend implements the Backend interface
type EthermintBackend struct {
	ctx         context.Context
	clientCtx   client.Context
	queryClient *rpctypes.QueryClient // gRPC query client
	logger      log.Logger
	gasLimit    int64
}

// New creates a new EthermintBackend instance
func New(clientCtx client.Context) *EthermintBackend {
	return &EthermintBackend{
		ctx:         context.Background(),
		clientCtx:   clientCtx,
		queryClient: rpctypes.NewQueryClient(clientCtx),
		logger:      log.NewTMLogger(log.NewSyncWriter(os.Stdout)).With("module", "json-rpc"),
		gasLimit:    int64(^uint32(0)),
	}
}

// BlockNumber returns the current block number.
func (b *EthermintBackend) BlockNumber() (hexutil.Uint64, error) {
<<<<<<< HEAD
	// NOTE: using 0 as min and max height returns the blockchain info up to the latest block.
	info, err := b.clientCtx.Client.BlockchainInfo(b.ctx, 0, 0)
=======
	blockNumber, err := b.LatestBlockNumber()
>>>>>>> ffbb2076
	if err != nil {
		return hexutil.Uint64(0), err
	}

	return hexutil.Uint64(blockNumber), nil
}

// GetBlockByNumber returns the block identified by number.
func (b *EthermintBackend) GetBlockByNumber(blockNum rpctypes.BlockNumber, fullTx bool) (map[string]interface{}, error) {
	resBlock, err := b.clientCtx.Client.Block(b.ctx, blockNum.TmHeight())
	if err != nil {
		return nil, err
	}

	return rpctypes.EthBlockFromTendermint(b.clientCtx, b.queryClient, resBlock.Block)
}

// GetBlockByHash returns the block identified by hash.
func (b *EthermintBackend) GetBlockByHash(hash common.Hash, fullTx bool) (map[string]interface{}, error) {
	resBlock, err := b.clientCtx.Client.BlockByHash(b.ctx, hash.Bytes())
	if err != nil {
		return nil, err
	}

	return rpctypes.EthBlockFromTendermint(b.clientCtx, b.queryClient, resBlock.Block)
}

// HeaderByNumber returns the block header identified by height.
func (b *EthermintBackend) HeaderByNumber(blockNum rpctypes.BlockNumber) (*ethtypes.Header, error) {
	resBlock, err := b.clientCtx.Client.Block(b.ctx, blockNum.TmHeight())
	if err != nil {
		return nil, err
	}

	req := &evmtypes.QueryBlockBloomRequest{}

	res, err := b.queryClient.BlockBloom(rpctypes.ContextWithHeight(blockNum.Int64()), req)
	if err != nil {
		return nil, err
	}

	ethHeader := rpctypes.EthHeaderFromTendermint(resBlock.Block.Header)
	ethHeader.Bloom = ethtypes.BytesToBloom(res.Bloom)
	return ethHeader, nil
}

// HeaderByHash returns the block header identified by hash.
func (b *EthermintBackend) HeaderByHash(blockHash common.Hash) (*ethtypes.Header, error) {
	resBlock, err := b.clientCtx.Client.BlockByHash(b.ctx, blockHash.Bytes())
	if err != nil {
		return nil, err
	}

	req := &evmtypes.QueryBlockBloomRequest{}

	res, err := b.queryClient.BlockBloom(rpctypes.ContextWithHeight(resBlock.Block.Height), req)
	if err != nil {
		return nil, err
	}

	ethHeader := rpctypes.EthHeaderFromTendermint(resBlock.Block.Header)
	ethHeader.Bloom = ethtypes.BytesToBloom(res.Bloom)
	return ethHeader, nil
}

// GetTransactionLogs returns the logs given a transaction hash.
// It returns an error if there's an encoding error.
// If no logs are found for the tx hash, the error is nil.
func (b *EthermintBackend) GetTransactionLogs(txHash common.Hash) ([]*ethtypes.Log, error) {
	req := &evmtypes.QueryTxLogsRequest{
		Hash: txHash.String(),
	}

	res, err := b.queryClient.TxLogs(b.ctx, req)
	if err != nil {
		return nil, err
	}

	return evmtypes.LogsToEthereum(res.Logs), nil
}

// PendingTransactions returns the transactions that are in the transaction pool
// and have a from address that is one of the accounts this node manages.
func (b *EthermintBackend) PendingTransactions() ([]*rpctypes.Transaction, error) {
	limit := 1000
	pendingTxs, err := b.clientCtx.Client.UnconfirmedTxs(b.ctx, &limit)
	if err != nil {
		return nil, err
	}

	transactions := make([]*rpctypes.Transaction, 0)
	for _, tx := range pendingTxs.Txs {
		ethTx, err := rpctypes.RawTxToEthTx(b.clientCtx, tx)
		if err != nil {
			// ignore non Ethermint EVM transactions
			continue
		}

		// TODO: check signer and reference against accounts the node manages
		rpcTx, err := rpctypes.NewTransaction(ethTx, common.BytesToHash(tx.Hash()), common.Hash{}, 0, 0)
		if err != nil {
			return nil, err
		}
		transactions = append(transactions, rpcTx)
	}
	return transactions, nil
}

// GetLogs returns all the logs from all the ethereum transactions in a block.
func (b *EthermintBackend) GetLogs(blockHash common.Hash) ([][]*ethtypes.Log, error) {
	// NOTE: we query the state in case the tx result logs are not persisted after an upgrade.
	req := &evmtypes.QueryBlockLogsRequest{
		Hash: blockHash.String(),
	}

	res, err := b.queryClient.BlockLogs(b.ctx, req)
	if err != nil {
		return nil, err
	}

	var blockLogs = [][]*ethtypes.Log{}
	for _, txLog := range res.TxLogs {
		blockLogs = append(blockLogs, txLog.EthLogs())
	}

	return blockLogs, nil
}

// BloomStatus returns the BloomBitsBlocks and the number of processed sections maintained
// by the chain indexer.
func (b *EthermintBackend) BloomStatus() (uint64, uint64) {
	return 4096, 0
}

// LatestBlockNumber gets the latest block height in int64 format.
func (b *EthermintBackend) LatestBlockNumber() (int64, error) {
	// NOTE: using 0 as min and max height returns the blockchain info up to the latest block.
	info, err := b.clientCtx.Client.BlockchainInfo(0, 0)
	if err != nil {
		return 0, err
	}

	return info.LastHeight, nil
}<|MERGE_RESOLUTION|>--- conflicted
+++ resolved
@@ -62,17 +62,13 @@
 
 // BlockNumber returns the current block number.
 func (b *EthermintBackend) BlockNumber() (hexutil.Uint64, error) {
-<<<<<<< HEAD
 	// NOTE: using 0 as min and max height returns the blockchain info up to the latest block.
 	info, err := b.clientCtx.Client.BlockchainInfo(b.ctx, 0, 0)
-=======
-	blockNumber, err := b.LatestBlockNumber()
->>>>>>> ffbb2076
 	if err != nil {
 		return hexutil.Uint64(0), err
 	}
 
-	return hexutil.Uint64(blockNumber), nil
+	return hexutil.Uint64(info.LastHeight), nil
 }
 
 // GetBlockByNumber returns the block identified by number.
@@ -205,7 +201,7 @@
 // LatestBlockNumber gets the latest block height in int64 format.
 func (b *EthermintBackend) LatestBlockNumber() (int64, error) {
 	// NOTE: using 0 as min and max height returns the blockchain info up to the latest block.
-	info, err := b.clientCtx.Client.BlockchainInfo(0, 0)
+	info, err := b.clientCtx.Client.BlockchainInfo(context.Background(), 0, 0)
 	if err != nil {
 		return 0, err
 	}
