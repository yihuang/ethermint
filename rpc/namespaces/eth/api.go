--- conflicted
+++ resolved
@@ -220,20 +220,16 @@
 func (api *PublicEthereumAPI) GetBalance(address common.Address, blockNum rpctypes.BlockNumber) (*hexutil.Big, error) {
 	api.logger.Debug("eth_getBalance", "address", address, "block number", blockNum)
 
-<<<<<<< HEAD
 	req := &evmtypes.QueryBalanceRequest{
 		Address: address.String(),
 	}
 
-	res, err := api.queryClient.Balance(rpctypes.ContextWithHeight(blockNum.Int64()), req)
-=======
-	clientCtx := api.clientCtx
+	ctx := context.Background()
 	if !(blockNum == rpctypes.PendingBlockNumber || blockNum == rpctypes.LatestBlockNumber) {
-		clientCtx = api.clientCtx.WithHeight(blockNum.Int64())
-	}
-
-	res, _, err := clientCtx.QueryWithData(fmt.Sprintf("custom/%s/balance/%s", evmtypes.ModuleName, address.Hex()), nil)
->>>>>>> ffbb2076
+		ctx = rpctypes.ContextWithHeight(blockNum.Int64())
+	}
+
+	res, err := api.queryClient.Balance(ctx, req)
 	if err != nil {
 		return nil, err
 	}
@@ -242,8 +238,6 @@
 	if err != nil {
 		return nil, err
 	}
-<<<<<<< HEAD
-=======
 
 	if blockNum != rpctypes.PendingBlockNumber {
 		return (*hexutil.Big)(val), nil
@@ -268,7 +262,6 @@
 		}
 	}
 
->>>>>>> ffbb2076
 	return (*hexutil.Big)(val), nil
 }
 
@@ -294,20 +287,6 @@
 func (api *PublicEthereumAPI) GetTransactionCount(address common.Address, blockNum rpctypes.BlockNumber) (*hexutil.Uint64, error) {
 	api.logger.Debug("eth_getTransactionCount", "address", address, "block number", blockNum)
 
-<<<<<<< HEAD
-	// Get nonce (sequence) from account
-	from := sdk.AccAddress(address.Bytes())
-	accRet := api.clientCtx.AccountRetriever
-
-	err := accRet.EnsureExists(api.clientCtx, from)
-	if err != nil {
-		// account doesn't exist yet, return 0
-		n := hexutil.Uint64(0)
-		return &n, nil
-	}
-
-	_, nonce, err := accRet.GetAccountNumberSequence(api.clientCtx, from)
-=======
 	clientCtx := api.clientCtx
 	pending := blockNum == rpctypes.PendingBlockNumber
 
@@ -317,7 +296,6 @@
 	}
 
 	nonce, err := api.accountNonce(clientCtx, address, pending)
->>>>>>> ffbb2076
 	if err != nil {
 		return nil, err
 	}
@@ -343,11 +321,6 @@
 func (api *PublicEthereumAPI) GetBlockTransactionCountByNumber(blockNum rpctypes.BlockNumber) *hexutil.Uint {
 	api.logger.Debug("eth_getBlockTransactionCountByNumber", "block number", blockNum)
 
-<<<<<<< HEAD
-	resBlock, err := api.clientCtx.Client.Block(api.ctx, blockNum.TmHeight())
-	if err != nil {
-		return nil
-=======
 	var (
 		height  int64
 		err     error
@@ -361,7 +334,7 @@
 		if err != nil {
 			return nil
 		}
-		resBlock, err := api.clientCtx.Client.Block(&height)
+		resBlock, err := api.clientCtx.Client.Block(api.ctx, &height)
 		if err != nil {
 			return nil
 		}
@@ -376,19 +349,18 @@
 		if err != nil {
 			return nil
 		}
-		resBlock, err := api.clientCtx.Client.Block(&height)
+		resBlock, err := api.clientCtx.Client.Block(api.ctx, &height)
 		if err != nil {
 			return nil
 		}
 		txs = len(resBlock.Block.Txs)
 	default:
 		height = blockNum.Int64()
-		resBlock, err := api.clientCtx.Client.Block(&height)
+		resBlock, err := api.clientCtx.Client.Block(api.ctx, &height)
 		if err != nil {
 			return nil
 		}
 		txs = len(resBlock.Block.Txs)
->>>>>>> ffbb2076
 	}
 
 	txCount = hexutil.Uint(txs)
@@ -547,20 +519,14 @@
 // DoCall performs a simulated call operation through the evmtypes. It returns the
 // estimated gas used on the operation or an error if fails.
 func (api *PublicEthereumAPI) doCall(
-<<<<<<< HEAD
-	args rpctypes.CallArgs, blockNr rpctypes.BlockNumber, globalGasCap *big.Int,
+	args rpctypes.CallArgs, blockNum rpctypes.BlockNumber, globalGasCap *big.Int,
 ) (*txtypes.SimulateResponse, error) {
-=======
-	args rpctypes.CallArgs, blockNum rpctypes.BlockNumber, globalGasCap *big.Int,
-) (*sdk.SimulationResponse, error) {
 
 	clientCtx := api.clientCtx
 	// pass the given block height to the context if the height is not pending or latest
 	if !(blockNum == rpctypes.PendingBlockNumber || blockNum == rpctypes.LatestBlockNumber) {
 		clientCtx = api.clientCtx.WithHeight(blockNum.Int64())
 	}
-
->>>>>>> ffbb2076
 	// Set sender address or use a default if none specified
 	var addr common.Address
 
@@ -608,26 +574,17 @@
 		fromAddr = sdk.AccAddress(args.From.Bytes())
 	}
 
-<<<<<<< HEAD
 	accNum, seq, err := api.clientCtx.AccountRetriever.GetAccountNumberSequence(api.clientCtx, fromAddr)
 	if err != nil {
 		return nil, err
 	}
 
+	var msgs []sdk.Msg
 	// Create new call message
 	msg := evmtypes.NewMsgEthereumTx(seq, args.To, value, gas, gasPrice, data)
 	if err := msg.ValidateBasic(); err != nil {
 		return nil, err
 	}
-
-	privKey, exists := rpctypes.GetKeyByAddress(api.keys, addr)
-	if !exists {
-		return nil, fmt.Errorf("account with address %s does not exist in keyring", addr.String())
-=======
-	var msgs []sdk.Msg
-	// Create new call message
-	msg := evmtypes.NewMsgEthermint(0, &toAddr, sdk.NewIntFromBigInt(value), gas,
-		sdk.NewIntFromBigInt(gasPrice), data, sdk.AccAddress(addr.Bytes()))
 	msgs = append(msgs, msg)
 
 	// convert the pending transactions into ethermint msgs
@@ -639,14 +596,9 @@
 		msgs = append(msgs, pendingMsgs...)
 	}
 
-	// Generate tx to be used to simulate (signature isn't needed)
-	var stdSig authtypes.StdSignature
-	stdSigs := []authtypes.StdSignature{stdSig}
-
-	tx := authtypes.NewStdTx(msgs, authtypes.StdFee{}, stdSigs, "")
-	if err := tx.ValidateBasic(); err != nil {
-		return nil, err
->>>>>>> ffbb2076
+	privKey, exists := rpctypes.GetKeyByAddress(api.keys, addr)
+	if !exists {
+		return nil, fmt.Errorf("account with address %s does not exist in keyring", addr.String())
 	}
 
 	tx, err := rpctypes.BuildEthereumTx(api.clientCtx, msg, accNum, seq, privKey)
@@ -658,7 +610,7 @@
 		Tx: tx,
 	}
 
-	simResponse, err := api.queryClient.Simulate(rpctypes.ContextWithHeight(blockNr.Int64()), req)
+	simResponse, err := api.queryClient.Simulate(rpctypes.ContextWithHeight(blockNum.Int64()), req)
 	if err != nil {
 		return nil, err
 	}
@@ -703,13 +655,14 @@
 	}
 
 	// latest block info
-	latestBlock, err := api.clientCtx.Client.Block(&height)
+	latestBlock, err := api.clientCtx.Client.Block(api.ctx, &height)
 	if err != nil {
 		return nil, err
 	}
 
 	// number of pending txs queried from the mempool
-	unconfirmedTxs, err := api.clientCtx.Client.UnconfirmedTxs(1000)
+	limit := 1000
+	unconfirmedTxs, err := api.clientCtx.Client.UnconfirmedTxs(api.ctx, &limit)
 	if err != nil {
 		return nil, err
 	}
@@ -740,12 +693,7 @@
 // GetTransactionByHash returns the transaction identified by hash.
 func (api *PublicEthereumAPI) GetTransactionByHash(hash common.Hash) (*rpctypes.Transaction, error) {
 	api.logger.Debug("eth_getTransactionByHash", "hash", hash)
-<<<<<<< HEAD
 	tx, err := api.clientCtx.Client.Tx(api.ctx, hash.Bytes(), false)
-=======
-
-	tx, err := api.clientCtx.Client.Tx(hash.Bytes(), false)
->>>>>>> ffbb2076
 	if err != nil {
 		// check if the tx is on the mempool
 		pendingTxs, pendingErr := api.PendingTransactions()
@@ -796,11 +744,6 @@
 // GetTransactionByBlockNumberAndIndex returns the transaction identified by number and index.
 func (api *PublicEthereumAPI) GetTransactionByBlockNumberAndIndex(blockNum rpctypes.BlockNumber, idx hexutil.Uint) (*rpctypes.Transaction, error) {
 	api.logger.Debug("eth_getTransactionByBlockNumberAndIndex", "number", blockNum, "index", idx)
-<<<<<<< HEAD
-	height := blockNum.Int64()
-
-	resBlock, err := api.clientCtx.Client.Block(api.ctx, &height)
-=======
 	var (
 		height int64
 		err    error
@@ -832,8 +775,7 @@
 		height = blockNum.Int64()
 	}
 
-	resBlock, err := api.clientCtx.Client.Block(&height)
->>>>>>> ffbb2076
+	resBlock, err := api.clientCtx.Client.Block(api.ctx, &height)
 	if err != nil {
 		return nil, err
 	}
@@ -1041,23 +983,8 @@
 	}
 
 	if args.Nonce == nil {
-<<<<<<< HEAD
-		// Get nonce (sequence) from account
-		from := sdk.AccAddress(args.From.Bytes())
-		accRet := api.clientCtx.AccountRetriever
-
-		if api.clientCtx.Keyring == nil {
-			return nil, fmt.Errorf("clientCtx.Keyring is nil")
-		}
-
-		_, nonce, err = accRet.GetAccountNumberSequence(api.clientCtx, from)
-		if err != nil {
-			return nil, err
-		}
-=======
 		// get the nonce from the account retriever and the pending transactions
 		nonce, err = api.accountNonce(api.clientCtx, args.From, true)
->>>>>>> ffbb2076
 	} else {
 		nonce = (uint64)(*args.Nonce)
 	}
@@ -1102,10 +1029,7 @@
 	}
 	msg := evmtypes.NewMsgEthereumTx(nonce, args.To, amount, gasLimit, gasPrice, input)
 
-<<<<<<< HEAD
 	return msg, nil
-=======
-	return &msg, nil
 }
 
 // pendingMsgs constructs an array of sdk.Msg. This method will check pending transactions and convert
@@ -1138,8 +1062,15 @@
 
 		pendingData := pendingTx.Input
 
-		msg := evmtypes.NewMsgEthermint(0, &pendingTo, sdk.NewIntFromBigInt(pendingValue), pendingGas,
-			sdk.NewIntFromBigInt(pendingGasPrice), pendingData, pendingFrom)
+		msg := evmtypes.NewMsgEthereumTx(
+			0,
+			&pendingTo,
+			pendingValue,
+			pendingGas,
+			pendingGasPrice,
+			pendingData,
+			pendingFrom,
+		)
 
 		msgs = append(msgs, msg)
 	}
@@ -1150,7 +1081,7 @@
 // is set to true, it will add to the counter all the uncommitted EVM transactions sent from the address.
 // NOTE: The function returns no error if the account doesn't exist.
 func (api *PublicEthereumAPI) accountNonce(
-	clientCtx clientcontext.CLIContext, address common.Address, pending bool,
+	clientCtx client.Context, address common.Address, pending bool,
 ) (uint64, error) {
 	// Get nonce (sequence) from sender account
 	from := sdk.AccAddress(address.Bytes())
@@ -1192,5 +1123,4 @@
 	}
 
 	return nonce, nil
->>>>>>> ffbb2076
 }