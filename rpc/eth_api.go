--- conflicted
+++ resolved
@@ -11,10 +11,7 @@
 	"github.com/spf13/viper"
 
 	"github.com/cosmos/ethermint/crypto/ethsecp256k1"
-<<<<<<< HEAD
-=======
 	"github.com/cosmos/ethermint/crypto/hd"
->>>>>>> d15e36c6
 	params "github.com/cosmos/ethermint/rpc/args"
 	ethermint "github.com/cosmos/ethermint/types"
 	"github.com/cosmos/ethermint/utils"
@@ -50,11 +47,7 @@
 	chainIDEpoch *big.Int
 	logger       log.Logger
 	backend      Backend
-<<<<<<< HEAD
-	keys         []ethsecp256k1.PrivKey
-=======
 	keys         []ethsecp256k1.PrivKey // unlocked keys
->>>>>>> d15e36c6
 	nonceLock    *AddrLocker
 	keybaseLock  sync.Mutex
 }
