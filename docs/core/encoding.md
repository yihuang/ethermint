--- conflicted
+++ resolved
@@ -22,19 +22,9 @@
 
 ### Amino
 
-<<<<<<< HEAD
-Every module uses an Amino codec to serialize types and interfaces. This codec typically
-has types and interfaces registered in that module's domain only (e.g. messages),
-but there are exceptions like `x/gov`. Each module exposes a `RegisterLegacyAminoCodec` function
-that allows a user to provide a codec and have all the types registered. An application
-will call this method for each necessary module.
-
-### Protobuf
-=======
 The Cosmos SDK also supports the legacy Amino encoding format for backwards compatibility with
 previous versions, specially for client encoding. Ethermint will not support Amino in the EVM module
 once the migration to SDK `v0.40` is finalized.
->>>>>>> ab951e22
 
 ### RLP
 
