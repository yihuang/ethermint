--- conflicted
+++ resolved
@@ -37,11 +37,7 @@
 
 ### API Breaking
 
-<<<<<<< HEAD
-* (crypto) [\#559](https://github.com/ChainSafe/ethermint/pull/559) Refactored crypto package in preparation for the SDK's Stargate release:
-=======
 * (crypto) [\#559](https://github.com/cosmos/ethermint/pull/559) Refactored crypto package in preparation for the SDK's Stargate release:
->>>>>>> fb6f914f
   * `crypto.PubKeySecp256k1` and `crypto.PrivKeySecp256k1` are now `ethsecp256k1.PubKey` and `ethsecp256k1.PrivKey`, respectively
   * Moved SDK `SigningAlgo` implementation for Ethermint's Secp256k1 key to `crypto/hd` package.
 
