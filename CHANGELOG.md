<!--
Guiding Principles:

Changelogs are for humans, not machines.
There should be an entry for every single version.
The same types of changes should be grouped.
Versions and sections should be linkable.
The latest version comes first.
The release date of each version is displayed.
Mention whether you follow Semantic Versioning.

Usage:

Change log entries are to be added to the Unreleased section under the
appropriate stanza (see below). Each entry should ideally include a tag and
the Github issue reference in the following format:

* (<tag>) \#<issue-number> message

The issue numbers will later be link-ified during the release process so you do
not have to worry about including a link manually, but you can if you wish.

Types of changes (Stanzas):

"Features" for new features.
"Improvements" for changes in existing functionality.
"Deprecated" for soon-to-be removed features.
"Bug Fixes" for any bug fixes.
"Client Breaking" for breaking CLI commands and REST routes used by end-users.
"API Breaking" for breaking exported APIs used by developers building on SDK.
"State Machine Breaking" for any changes that result in a different AppState given same genesisState and txList.

Ref: https://keepachangelog.com/en/1.0.0/
-->

# Changelog

<<<<<<< HEAD
## UNRELEASED

### Bug Fixes

- (rpc) [#955](https://github.com/tharsis/ethermint/pull/955) Fix websocket server push duplicated messages to subscriber.
=======
## Unreleased

### Improvements

- (log) [#948](https://github.com/tharsis/ethermint/pull/948) redirect go-ethereum's logs to cosmos-sdk logger.
>>>>>>> 6095794c

## [v0.10.0-beta1] - 2022-02-15

### API Breaking

* (ante) [\#866](https://github.com/tharsis/ethermint/pull/866) `NewAnteHandler` constructor now receives a `HandlerOptions` field.
* (evm) [\#849](https://github.com/tharsis/ethermint/pull/849) `PostTxProcessing` hook now takes an Ethereum tx `Receipt` and a `from` `Address` as arguments.
* (ante) [#916](https://github.com/tharsis/ethermint/pull/916) don't check min-gas-price for eth tx if london hardfork enabled and feemarket enabled.

### State Machine Breaking

* (deps) [tharis#912](https://github.com/tharsis/ethermint/pull/912) Bump Cosmos SDK version to [`v0.45.0`](https://github.com/cosmos/cosmos-sdk/releases/tag/v0.45.0)
* (evm) [tharsis#840](https://github.com/tharsis/ethermint/pull/840) Store empty topics as empty array rather than nil.
* (feemarket) [tharsis#822](https://github.com/tharsis/ethermint/pull/822) Update EIP1559 base fee in `BeginBlock`.
* (evm) [tharsis#817](https://github.com/tharsis/ethermint/pull/817) Use `effectiveGasPrice` in ante handler, add `effectiveGasPrice` to tx receipt.
* (evm) [tharsis#808](https://github.com/tharsis/ethermint/issues/808) increase nonce in ante handler for contract creation transaction.
* (evm) [tharsis#851](https://github.com/tharsis/ethermint/pull/851) fix contract address used in EVM, this issue is caused by [tharsis#808](https://github.com/tharsis/ethermint/issues/808).
* (evm)  Reject invalid `MsgEthereumTx` wrapping tx
* (evm)  Fix `SelfDestruct` opcode by deleting account code and state.
* (feemarket) [tharsis#855](https://github.com/tharsis/ethermint/pull/855) consistent `BaseFee` check logic.
* (evm) [tharsis#729](https://github.com/tharsis/ethermint/pull/729) Refactor EVM StateDB implementation.
* (evm) [tharsis#945](https://github.com/tharsis/ethermint/pull/945) Bumb Go-ethereum version to [`v1.10.16`](https://github.com/ethereum/go-ethereum/releases/tag/v1.10.16)

### Improvements

* (types) [tharsis#884](https://github.com/tharsis/ethermint/pull/884) Introduce a new `EthAccountI` interface for EVM-compatible account types.
* (types) [tharsis#849](https://github.com/tharsis/ethermint/pull/849) Add `Type` function to distinguish EOAs from Contract accounts.
* (evm) [tharsis#826](https://github.com/tharsis/ethermint/issues/826) Improve allocation of bytes of `tx.To` address.
* (evm) [tharsis#827](https://github.com/tharsis/ethermint/issues/827) Speed up creation of event logs by using the slice insertion idiom with indices.
* (ante) [tharsis#819](https://github.com/tharsis/ethermint/pull/819) remove redundant ante handlers
* (app) [tharsis#873](https://github.com/tharsis/ethermint/pull/873) Validate code hash in GenesisAccount
* (evm) [tharsis#901](https://github.com/tharsis/ethermint/pull/901) Support multiple MsgEthereumTx in single tx.
* (config) [tharsis#908](https://github.com/tharsis/ethermint/pull/908) Add api.enable flag for Cosmos SDK Rest server
* (feemarket) [tharsis#919](https://github.com/tharsis/ethermint/pull/919) Initialize baseFee in default genesis state.
* (feemarket) [tharsis#943](https://github.com/tharsis/ethermint/pull/943) Store the base fee as a module param instead of using state storage.

### Bug Fixes

* (evm) [tharsis#884](https://github.com/tharsis/ethermint/pull/884) Support multiple account types on the EVM `StateDB`.
* (rpc) [tharsis#831](https://github.com/tharsis/ethermint/pull/831) Fix BaseFee value when height is specified.
* (evm) [tharsis#838](https://github.com/tharsis/ethermint/pull/838) Fix splitting of trace.Memory into 32 chunks.
* (rpc) [tharsis#860](https://github.com/tharsis/ethermint/pull/860) Fix `eth_getLogs` when specify blockHash without address/topics, and limit the response size.
* (rpc) [tharsis#865](https://github.com/tharsis/ethermint/pull/865) Fix RPC Filter parameters being ignored
* (evm) [tharsis#871](https://github.com/tharsis/ethermint/pull/871) Set correct nonce in `EthCall` and `EstimateGas` grpc query.
* (rpc) [tharsis#878](https://github.com/tharsis/ethermint/pull/878) Workaround to make GetBlock RPC api report correct block gas used.
* (rpc) [tharsis#900](https://github.com/tharsis/ethermint/pull/900) newPendingTransactions filter return ethereum tx hash.
* (rpc) [tharsis#933](https://github.com/tharsis/ethermint/pull/933) Fix newPendingTransactions subscription deadlock when a Websocket client exits without unsubscribing and the node errors.
* (evm) [tharsis#932](https://github.com/tharsis/ethermint/pull/932) Fix base fee check logic in state transition.

## [v0.9.0] - 2021-12-01

### State Machine Breaking

* (evm) [tharsis#802](https://github.com/tharsis/ethermint/pull/802) Clear access list for each transaction

### Improvements

* (app) [tharsis#794](https://github.com/tharsis/ethermint/pull/794) Setup in-place store migrators.
* (ci) [tharsis#784](https://github.com/tharsis/ethermint/pull/784) Enable automatic backport of PRs.
* (rpc) [tharsis#786](https://github.com/tharsis/ethermint/pull/786) Improve error message of `SendTransaction`/`SendRawTransaction` JSON-RPC APIs.
* (rpc) [tharsis#810](https://github.com/tharsis/ethermint/pull/810) Optimize tx index lookup in web3 rpc

### Bug Fixes

* (license) [tharsis#800](https://github.com/tharsis/ethermint/pull/800) Re-license project to [LGPLv3](https://choosealicense.com/licenses/lgpl-3.0/#) to comply with go-ethereum.
* (evm) [tharsis#794](https://github.com/tharsis/ethermint/pull/794) Register EVM gRPC `Msg` server.
* (rpc) [tharsis#781](https://github.com/tharsis/ethermint/pull/781) Fix get block invalid transactions filter.
* (rpc) [tharsis#782](https://github.com/tharsis/ethermint/pull/782) Fix wrong block gas limit returned by JSON-RPC.
* (evm) [tharsis#798](https://github.com/tharsis/ethermint/pull/798) Fix the semantic of `ForEachStorage` callback's return value

## [v0.8.1] - 2021-11-23

### Bug Fixes

* (feemarket) [tharsis#770](https://github.com/tharsis/ethermint/pull/770) Enable fee market (EIP1559) by default.
* (rpc) [tharsis#769](https://github.com/tharsis/ethermint/pull/769) Fix default Ethereum signer for JSON-RPC.

## [v0.8.0] - 2021-11-17

### State Machine Breaking

* (evm, ante) [tharsis#620](https://github.com/tharsis/ethermint/pull/620) Add fee market field to EVM `Keeper` and `AnteHandler`.
* (all) [tharsis#231](https://github.com/tharsis/ethermint/pull/231) Bump go-ethereum version to [`v1.10.9`](https://github.com/ethereum/go-ethereum/releases/tag/v1.10.9)
* (ante) [tharsis#703](https://github.com/tharsis/ethermint/pull/703) Fix some fields in transaction are not authenticated by signature.
* (evm) [tharsis#751](https://github.com/tharsis/ethermint/pull/751) don't revert gas refund logic when transaction reverted

### Features

* (rpc, evm) [tharsis#673](https://github.com/tharsis/ethermint/pull/673) Use tendermint events to store fee market basefee.
* (rpc) [tharsis#624](https://github.com/tharsis/ethermint/pull/624) Implement new JSON-RPC endpoints from latest geth version
* (evm) [tharsis#662](https://github.com/tharsis/ethermint/pull/662) Disable basefee for non london blocks
* (cmd) [tharsis#712](https://github.com/tharsis/ethermint/pull/712) add tx cli to build evm transaction
* (rpc) [tharsis#733](https://github.com/tharsis/ethermint/pull/733) add JSON_RPC endpoint `personal_unpair`
* (rpc) [tharsis#734](https://github.com/tharsis/ethermint/pull/734) add JSON_RPC endpoint `eth_feeHistory`
* (rpc) [tharsis#740](https://github.com/tharsis/ethermint/pull/740) add JSON_RPC endpoint `personal_initializeWallet`
* (rpc) [tharsis#743](https://github.com/tharsis/ethermint/pull/743) add JSON_RPC endpoint `debug_traceBlockByHash`
* (rpc) [tharsis#748](https://github.com/tharsis/ethermint/pull/748) add JSON_RPC endpoint `personal_listWallets`
* (rpc) [tharsis#754](https://github.com/tharsis/ethermint/pull/754) add JSON_RPC endpoint `debug_intermediateRoots`

### Bug Fixes

* (evm) [tharsis#746](https://github.com/tharsis/ethermint/pull/746) Set EVM debugging based on tracer configuration.
* (app,cli) [tharsis#725](https://github.com/tharsis/ethermint/pull/725) Fix cli-config for  `keys` command.
* (rpc) [tharsis#727](https://github.com/tharsis/ethermint/pull/727) Decode raw transaction using RLP.
* (rpc) [tharsis#661](https://github.com/tharsis/ethermint/pull/661) Fix OOM bug when creating too many filters using JSON-RPC.
* (evm) [tharsis#660](https://github.com/tharsis/ethermint/pull/660) Fix `nil` pointer panic in `ApplyNativeMessage`.
* (evm, test) [tharsis#649](https://github.com/tharsis/ethermint/pull/649) Test DynamicFeeTx.
* (evm) [tharsis#702](https://github.com/tharsis/ethermint/pull/702) Fix panic in web3 RPC handlers
* (rpc) [tharsis#720](https://github.com/tharsis/ethermint/pull/720) Fix `debug_traceTransaction` failure
* (rpc) [tharsis#741](https://github.com/tharsis/ethermint/pull/741) Fix `eth_getBlockByNumberAndHash` return with non eth txs
* (rpc) [tharsis#743](https://github.com/tharsis/ethermint/pull/743) Fix debug JSON RPC handler crash on non-existing block

### Improvements

* (tests) [tharsis#704](https://github.com/tharsis/ethermint/pull/704) Introduce E2E testing framework for clients
* (deps) [tharsis#737](https://github.com/tharsis/ethermint/pull/737) Bump ibc-go to [`v2.0.0`](https://github.com/cosmos/ibc-go/releases/tag/v2.0.0)
* (rpc) [tharsis#671](https://github.com/tharsis/ethermint/pull/671) Don't pass base fee externally for `EthCall`/`EthEstimateGas` apis.
* (evm) [tharsis#674](https://github.com/tharsis/ethermint/pull/674) Refactor `ApplyMessage`, remove
  `ApplyNativeMessage`.
* (rpc) [tharsis#714](https://github.com/tharsis/ethermint/pull/714) remove `MsgEthereumTx` support in `TxConfig`

## [v0.7.2] - 2021-10-24

### Improvements

* (deps) [tharsis#692](https://github.com/tharsis/ethermint/pull/692) Bump Cosmos SDK version to [`v0.44.3`](https://github.com/cosmos/cosmos-sdk/releases/tag/v0.44.3).
* (rpc) [tharsis#679](https://github.com/tharsis/ethermint/pull/679) Fix file close handle.
* (deps) [tharsis#668](https://github.com/tharsis/ethermint/pull/668) Bump Tendermint version to [`v0.34.14`](https://github.com/tendermint/tendermint/releases/tag/v0.34.14).

### Bug Fixes

* (rpc) [tharsis#667](https://github.com/tharsis/ethermint/issues/667) Fix `ExpandHome` restrictions bypass

## [v0.7.1] - 2021-10-08

### Bug Fixes

* (evm) [tharsis#650](https://github.com/tharsis/ethermint/pull/650) Fix panic when flattening the cache context in case transaction is reverted.
* (rpc, test) [tharsis#608](https://github.com/tharsis/ethermint/pull/608) Fix rpc test.

## [v0.7.0] - 2021-10-07

### API Breaking

* (rpc) [tharsis#400](https://github.com/tharsis/ethermint/issues/400) Restructure JSON-RPC directory and rename server config

### Improvements

* (deps) [tharsis#621](https://github.com/tharsis/ethermint/pull/621) Bump IBC-go to [`v1.2.1`](https://github.com/cosmos/ibc-go/releases/tag/v1.2.1)
* (evm) [tharsis#613](https://github.com/tharsis/ethermint/pull/613) Refactor `traceTx`
* (deps) [tharsis#610](https://github.com/tharsis/ethermint/pull/610) Bump Cosmos SDK to [v0.44.1](https://github.com/cosmos/cosmos-sdk/releases/tag/v0.44.1).

### Bug Fixes

* (rpc) [tharsis#642](https://github.com/tharsis/ethermint/issues/642) Fix `eth_getLogs` when string is specified in filter's from or to fields
* (evm) [tharsis#616](https://github.com/tharsis/ethermint/issues/616) Fix halt on deeply nested stack of cache context. Stack is now flattened before iterating over the tx logs.
* (rpc, evm) [tharsis#614](https://github.com/tharsis/ethermint/issues/614) Use JSON for (un)marshaling tx `Log`s from events.
* (rpc) [tharsis#611](https://github.com/tharsis/ethermint/pull/611) Fix panic on JSON-RPC when querying for an invalid block height.
* (cmd) [tharsis#483](https://github.com/tharsis/ethermint/pull/483) Use config values on genesis accounts.

## [v0.6.0] - 2021-09-29

### State Machine Breaking

* (app) [tharsis#476](https://github.com/tharsis/ethermint/pull/476) Update Bech32 HRP to `ethm`.
* (evm) [tharsis#556](https://github.com/tharsis/ethermint/pull/556) Remove tx logs and block bloom from chain state
* (evm) [tharsis#590](https://github.com/tharsis/ethermint/pull/590) Contract storage key is not hashed anymore

### API Breaking

* (evm) [tharsis#469](https://github.com/tharsis/ethermint/pull/469) Deprecate `YoloV3Block` and `EWASMBlock` from `ChainConfig`

### Features

* (evm) [tharsis#469](https://github.com/tharsis/ethermint/pull/469) Support [EIP-1559](https://eips.ethereum.org/EIPS/eip-1559)
* (evm) [tharsis#417](https://github.com/tharsis/ethermint/pull/417) Add `EvmHooks` for tx post-processing
* (rpc) [tharsis#506](https://github.com/tharsis/ethermint/pull/506) Support for `debug_traceTransaction` RPC endpoint
* (rpc) [tharsis#555](https://github.com/tharsis/ethermint/pull/555) Support for `debug_traceBlockByNumber` RPC endpoint

### Bug Fixes

* (rpc, server) [tharsis#600](https://github.com/tharsis/ethermint/pull/600) Add TLS configuration for websocket API
* (rpc) [tharsis#598](https://github.com/tharsis/ethermint/pull/598) Check truncation when creating a `BlockNumber` from `big.Int`
* (evm) [tharsis#597](https://github.com/tharsis/ethermint/pull/597) Check for `uint64` -> `int64` block height overflow on `GetHashFn`
* (evm) [tharsis#579](https://github.com/tharsis/ethermint/pull/579) Update `DeriveChainID` function to handle `v` signature values `< 35`.
* (encoding) [tharsis#478](https://github.com/tharsis/ethermint/pull/478) Register `Evidence` to amino codec.
* (rpc) [tharsis#478](https://github.com/tharsis/ethermint/pull/481) Getting the node configuration when calling the `miner` rpc methods.
* (cli) [tharsis#561](https://github.com/tharsis/ethermint/pull/561) `Export` and `Start` commands now use the same home directory.

### Improvements

* (evm) [tharsis#461](https://github.com/tharsis/ethermint/pull/461) Increase performance of `StateDB` transaction log storage (r/w).
* (evm) [tharsis#566](https://github.com/tharsis/ethermint/pull/566) Introduce `stateErr` store in `StateDB` to avoid meaningless operations if any error happened before
* (rpc, evm) [tharsis#587](https://github.com/tharsis/ethermint/pull/587) Apply bloom filter when query ethlogs with range of blocks
* (evm) [tharsis#586](https://github.com/tharsis/ethermint/pull/586) Benchmark evm keeper


## [v0.5.0] - 2021-08-20

### State Machine Breaking

* (app, rpc) [tharsis#447](https://github.com/tharsis/ethermint/pull/447) Chain ID format has been changed from `<identifier>-<epoch>` to `<identifier>_<EIP155_number>-<epoch>`
in order to clearly distinguish permanent vs impermanent components.
* (app, evm) [tharsis#434](https://github.com/tharsis/ethermint/pull/434) EVM `Keeper` struct and `NewEVM` function now have a new `trace` field to define
the Tracer type used to collect execution traces from the EVM transaction execution.
* (evm) [tharsis#175](https://github.com/tharsis/ethermint/issues/175) The msg `TxData` field is now represented as a `*proto.Any`.
* (evm) [tharsis#84](https://github.com/tharsis/ethermint/pull/84) Remove `journal`, `CommitStateDB` and `stateObjects`.
* (rpc, evm) [tharsis#81](https://github.com/tharsis/ethermint/pull/81) Remove tx `Receipt` from store and replace it with fields obtained from the Tendermint RPC client.
* (evm) [tharsis#72](https://github.com/tharsis/ethermint/issues/72) Update `AccessList` to use `TransientStore` instead of map.
* (evm) [tharsis#68](https://github.com/tharsis/ethermint/issues/68) Replace block hash storage map to use staking `HistoricalInfo`.
* (evm) [tharsis#276](https://github.com/tharsis/ethermint/pull/276) Vm errors don't result in cosmos tx failure, just
  different tx state and events.
* (evm) [tharsis#342](https://github.com/tharsis/ethermint/issues/342) Don't clear balance when resetting the account.
* (evm) [tharsis#334](https://github.com/tharsis/ethermint/pull/334) Log index changed to the index in block rather than
  tx.
* (evm) [tharsis#399](https://github.com/tharsis/ethermint/pull/399) Exception in sub-message call reverts the call if it's not propagated.

### API Breaking

* (proto) [tharsis#448](https://github.com/tharsis/ethermint/pull/448) Bump version for all Ethermint messages to `v1`
* (server) [tharsis#434](https://github.com/tharsis/ethermint/pull/434) `evm-rpc` flags and app config have been renamed to `json-rpc`.
* (proto, evm) [tharsis#207](https://github.com/tharsis/ethermint/issues/207) Replace `big.Int` in favor of `sdk.Int` for `TxData` fields
* (proto, evm) [tharsis#81](https://github.com/tharsis/ethermint/pull/81) gRPC Query and Tx service changes:
  * The `TxReceipt`, `TxReceiptsByBlockHeight` endpoints have been removed from the Query service.
  * The `ContractAddress`, `Bloom` have been removed from the `MsgEthereumTxResponse` and the
    response now contains the ethereum-formatted `Hash` in hex format.
* (eth) [\#845](https://github.com/cosmos/ethermint/pull/845) The `eth` namespace must be included in the list of API's as default to run the rpc server without error.
* (evm) [#202](https://github.com/tharsis/ethermint/pull/202) Web3 api `SendTransaction`/`SendRawTransaction` returns ethereum compatible transaction hash, and query api `GetTransaction*` also accept that.
* (rpc) [tharsis#258](https://github.com/tharsis/ethermint/pull/258) Return empty `BloomFilter` instead of throwing an error when it cannot be found (`nil` or empty).
* (rpc) [tharsis#277](https://github.com/tharsis/ethermint/pull/321) Fix `BloomFilter` response.

### Improvements

* (client) [tharsis#450](https://github.com/tharsis/ethermint/issues/450) Add EIP55 hex address support on `debug addr` command.
* (server) [tharsis#343](https://github.com/tharsis/ethermint/pull/343) Define a wrap tendermint logger `Handler` go-ethereum's `root` logger.
* (rpc) [tharsis#457](https://github.com/tharsis/ethermint/pull/457) Configure RPC gas cap through app config.
* (evm) [tharsis#434](https://github.com/tharsis/ethermint/pull/434) Support different `Tracer` types for the EVM.
* (deps) [tharsis#427](https://github.com/tharsis/ethermint/pull/427) Bump ibc-go to [`v1.0.0`](https://github.com/cosmos/ibc-go/releases/tag/v1.0.0)
* (gRPC) [tharsis#239](https://github.com/tharsis/ethermint/pull/239) Query `ChainConfig` via gRPC.
* (rpc) [tharsis#181](https://github.com/tharsis/ethermint/pull/181) Use evm denomination for params on tx fee.
* (deps) [tharsis#423](https://github.com/tharsis/ethermint/pull/423) Bump Cosmos SDK and Tendermint versions to [v0.43.0](https://github.com/cosmos/cosmos-sdk/releases/tag/v0.43.0) and [v0.34.11](https://github.com/tendermint/tendermint/releases/tag/v0.34.11), respectively.
* (evm) [tharsis#66](https://github.com/tharsis/ethermint/issues/66) Support legacy transaction types for signing.
* (evm) [tharsis#24](https://github.com/tharsis/ethermint/pull/24) Implement metrics for `MsgEthereumTx`, state transitions, `BeginBlock` and `EndBlock`.
* (rpc)  [#124](https://github.com/tharsis/ethermint/issues/124) Implement `txpool_content`, `txpool_inspect` and `txpool_status` RPC methods
* (rpc) [tharsis#112](https://github.com/tharsis/ethermint/pull/153) Fix `eth_coinbase` to return the ethereum address of the validator
* (rpc) [tharsis#176](https://github.com/tharsis/ethermint/issues/176) Support fetching pending nonce
* (rpc) [tharsis#272](https://github.com/tharsis/ethermint/pull/272) do binary search to estimate gas accurately
* (rpc) [#313](https://github.com/tharsis/ethermint/pull/313) Implement internal debug namespace (Not including logger functions nor traces).
* (rpc) [#349](https://github.com/tharsis/ethermint/pull/349) Implement configurable JSON-RPC APIs to manage enabled namespaces.
* (rpc) [#377](https://github.com/tharsis/ethermint/pull/377) Implement `miner_` namespace. `miner_setEtherbase` and `miner_setGasPrice` are working as intended. All the other calls are not applicable and return `unsupported`.
* (eth) [tharsis#460](https://github.com/tharsis/ethermint/issues/460) Add support for EIP-1898.

### Bug Fixes

* (keys) [tharsis#346](https://github.com/tharsis/ethermint/pull/346) Fix `keys add` command with `--ledger` flag for the `secp256k1` signing algorithm.
* (evm) [tharsis#291](https://github.com/tharsis/ethermint/pull/291) Use block proposer address (validator operator) for `COINBASE` opcode.
* (rpc) [tharsis#81](https://github.com/tharsis/ethermint/pull/81) Fix transaction hashing and decoding on `eth_sendTransaction`.
* (rpc) [tharsis#45](https://github.com/tharsis/ethermint/pull/45) Use `EmptyUncleHash` and `EmptyRootHash` for empty ethereum `Header` fields.

## [v0.4.1] - 2021-03-01

### API Breaking

* (faucet) [\#678](https://github.com/cosmos/ethermint/pull/678) Faucet module has been removed in favor of client libraries such as [`@cosmjs/faucet`](https://github.com/cosmos/cosmjs/tree/master/packages/faucet).
* (evm) [\#670](https://github.com/cosmos/ethermint/pull/670) Migrate types to the ones defined by the protobuf messages, which are required for the stargate release.

### Bug Fixes

* (evm) [\#799](https://github.com/cosmos/ethermint/issues/799) Fix wrong precision in calculation of gas fee.
* (evm) [\#760](https://github.com/cosmos/ethermint/issues/760) Fix Failed to call function EstimateGas.
* (evm) [\#767](https://github.com/cosmos/ethermint/issues/767) Fix error of timeout when using Truffle to deploy contract.
* (evm) [\#751](https://github.com/cosmos/ethermint/issues/751) Fix misused method to calculate block hash in evm related function.
* (evm) [\#721](https://github.com/cosmos/ethermint/issues/721) Fix mismatch block hash in rpc response when use eht.getBlock.
* (evm) [\#730](https://github.com/cosmos/ethermint/issues/730) Fix 'EIP2028' not open when Istanbul version has been enabled.
* (evm) [\#749](https://github.com/cosmos/ethermint/issues/749) Fix panic in `AnteHandler` when gas price larger than 100000
* (evm) [\#747](https://github.com/cosmos/ethermint/issues/747) Fix format errors in String() of QueryETHLogs
* (evm) [\#742](https://github.com/cosmos/ethermint/issues/742) Add parameter check for evm query func.
* (evm) [\#687](https://github.com/cosmos/ethermint/issues/687) Fix nonce check to explicitly check for the correct nonce, rather than a simple 'greater than' comparison.
* (api) [\#687](https://github.com/cosmos/ethermint/issues/687) Returns error for a transaction with an incorrect nonce.
* (evm) [\#674](https://github.com/cosmos/ethermint/issues/674) Reset all cache after account data has been committed in `EndBlock` to make sure every node state consistent.
* (evm) [\#672](https://github.com/cosmos/ethermint/issues/672) Fix panic of `wrong Block.Header.AppHash` when restart a node with snapshot.
* (evm) [\#775](https://github.com/cosmos/ethermint/issues/775) MisUse of headHash as blockHash when create EVM context.

### Features
* (api) [\#821](https://github.com/cosmos/ethermint/pull/821) Individually enable the api modules. Will be implemented in the latest version of ethermint with the upcoming stargate upgrade.

### Features
* (api) [\#825](https://github.com/cosmos/ethermint/pull/825) Individually enable the api modules. Will be implemented in the latest version of ethermint with the upcoming stargate upgrade.

## [v0.4.0] - 2020-12-15

### API Breaking

* (evm) [\#661](https://github.com/cosmos/ethermint/pull/661) `Balance` field has been removed from the evm module's `GenesisState`.

### Features

* (rpc) [\#571](https://github.com/cosmos/ethermint/pull/571) Add pending queries to JSON-RPC calls. This allows for the querying of pending transactions and other relevant information that pertains to the pending state:
  * `eth_getBalance`
  * `eth_getTransactionCount`
  * `eth_getBlockTransactionCountByNumber`
  * `eth_getBlockByNumber`
  * `eth_getTransactionByHash`
  * `eth_getTransactionByBlockNumberAndIndex`
  * `eth_sendTransaction` - the nonce will automatically update to its pending nonce (when none is explicitly provided)

### Improvements

* (evm) [\#661](https://github.com/cosmos/ethermint/pull/661) Add invariant check for account balance and account nonce.
* (deps) [\#654](https://github.com/cosmos/ethermint/pull/654) Bump go-ethereum version to [v1.9.25](https://github.com/ethereum/go-ethereum/releases/tag/v1.9.25)
* (evm) [\#627](https://github.com/cosmos/ethermint/issues/627) Add extra EIPs parameter to apply custom EVM jump tables.

### Bug Fixes

* (evm) [\#661](https://github.com/cosmos/ethermint/pull/661) Set nonce to the EVM account on genesis initialization.
* (rpc) [\#648](https://github.com/cosmos/ethermint/issues/648) Fix block cumulative gas used value.
* (evm) [\#621](https://github.com/cosmos/ethermint/issues/621) EVM `GenesisAccount` fields now share the same format as the auth module `Account`.
* (evm) [\#618](https://github.com/cosmos/ethermint/issues/618) Add missing EVM `Context` `GetHash` field that retrieves a the header hash from a given block height.
* (app) [\#617](https://github.com/cosmos/ethermint/issues/617) Fix genesis export functionality.
* (rpc) [\#574](https://github.com/cosmos/ethermint/issues/574) Fix outdated version from `eth_protocolVersion`.

## [v0.3.1] - 2020-11-24

### Improvements

* (deps) [\#615](https://github.com/cosmos/ethermint/pull/615) Bump Cosmos SDK version to [v0.39.2](https://github.com/cosmos/cosmos-sdk/tag/v0.39.2)
* (deps) [\#610](https://github.com/cosmos/ethermint/pull/610) Update Go dependency to 1.15+.
* (evm) [#603](https://github.com/cosmos/ethermint/pull/603) Add state transition params that enable or disable the EVM `Call` and `Create` operations.
* (deps) [\#602](https://github.com/cosmos/ethermint/pull/602) Bump tendermint version to [v0.33.9](https://github.com/tendermint/tendermint/releases/tag/v0.33.9)

### Bug Fixes

* (rpc) [\#613](https://github.com/cosmos/ethermint/issues/613) Fix potential deadlock caused if the keyring `List` returned an error.

## [v0.3.0] - 2020-11-16

### API Breaking

* (crypto) [\#559](https://github.com/cosmos/ethermint/pull/559) Refactored crypto package in preparation for the SDK's Stargate release:
  * `crypto.PubKeySecp256k1` and `crypto.PrivKeySecp256k1` are now `ethsecp256k1.PubKey` and `ethsecp256k1.PrivKey`, respectively
  * Moved SDK `SigningAlgo` implementation for Ethermint's Secp256k1 key to `crypto/hd` package.
* (rpc) [\#588](https://github.com/cosmos/ethermint/pull/588) The `rpc` package has been refactored to account for the separation of each
corresponding Ethereum API namespace:
  * `rpc/namespaces/eth`: `eth` namespace. Exposes the `PublicEthereumAPI` and the `PublicFilterAPI`.
  * `rpc/namespaces/personal`: `personal` namespace. Exposes the `PrivateAccountAPI`.
  * `rpc/namespaces/net`: `net` namespace. Exposes the `PublicNetAPI`.
  * `rpc/namespaces/web3`: `web3` namespace. Exposes the `PublicWeb3API`.
* (evm) [\#588](https://github.com/cosmos/ethermint/pull/588) The EVM transaction CLI has been removed in favor of the JSON-RPC.

### Improvements

* (deps) [\#594](https://github.com/cosmos/ethermint/pull/594) Bump go-ethereum version to [v1.9.24](https://github.com/ethereum/go-ethereum/releases/tag/v1.9.24)

### Bug Fixes

* (ante) [\#597](https://github.com/cosmos/ethermint/pull/597) Fix incorrect fee check on `AnteHandler`.
* (evm) [\#583](https://github.com/cosmos/ethermint/pull/583) Fixes incorrect resetting of tx count and block bloom during `BeginBlock`, as well as gas consumption.
* (crypto) [\#577](https://github.com/cosmos/ethermint/pull/577) Fix `BIP44HDPath` that did not prepend `m/` to the path. This now uses the `DefaultBaseDerivationPath` variable from go-ethereum to ensure addresses are consistent.

## [v0.2.1] - 2020-09-30

### Features

* (rpc) [\#552](https://github.com/cosmos/ethermint/pull/552) Implement Eth Personal namespace `personal_importRawKey`.

### Bug fixes

* (keys) [\#554](https://github.com/cosmos/ethermint/pull/554) Fix private key derivation.
* (app/ante) [\#550](https://github.com/cosmos/ethermint/pull/550) Update ante handler nonce verification to accept any nonce greater than or equal to the expected nonce to allow to successive transactions.

## [v0.2.0] - 2020-09-24

### State Machine Breaking

* (app) [\#540](https://github.com/cosmos/ethermint/issues/540) Chain identifier's format has been changed to match the Cosmos `chainID` [standard](https://github.com/ChainAgnostic/CAIPs/blob/master/CAIPs/caip-5.md), which is required for IBC. The epoch number of the ID is used as the EVM `chainID`.

### API Breaking

* (types) [\#503](https://github.com/cosmos/ethermint/pull/503) The `types.DenomDefault` constant for `"aphoton"` has been renamed to `types.AttoPhoton`.

### Improvements

* (types) [\#504](https://github.com/cosmos/ethermint/pull/504) Unmarshal a JSON `EthAccount` using an Ethereum hex address in addition to Bech32.
* (types) [\#503](https://github.com/cosmos/ethermint/pull/503) Add `--coin-denom` flag to testnet command that sets the given coin denomination to SDK and Ethermint parameters.
* (types) [\#502](https://github.com/cosmos/ethermint/pull/502) `EthAccount` now also exposes the Ethereum hex address in `string` format to clients.
* (types) [\#494](https://github.com/cosmos/ethermint/pull/494) Update `EthAccount` public key JSON type to `string`.
* (app) [\#471](https://github.com/cosmos/ethermint/pull/471) Add `x/upgrade` module for managing software updates.
* (`x/evm`) [\#458](https://github.com/cosmos/ethermint/pull/458) Define parameter for token denomination used for the EVM module.
* (`x/evm`) [\#443](https://github.com/cosmos/ethermint/issues/443) Support custom Ethereum `ChainConfig` params.
* (types) [\#434](https://github.com/cosmos/ethermint/issues/434) Update default denomination to Atto Photon (`aphoton`).
* (types) [\#515](https://github.com/cosmos/ethermint/pull/515) Update minimum gas price to be 1.

### Bug Fixes

* (ante) [\#525](https://github.com/cosmos/ethermint/pull/525) Add message validation decorator to `AnteHandler` for `MsgEthereumTx`.
* (types) [\#507](https://github.com/cosmos/ethermint/pull/507) Fix hardcoded `aphoton` on `EthAccount` balance getter and setter.
* (types) [\#501](https://github.com/cosmos/ethermint/pull/501) Fix bech32 encoding error by using the compressed ethereum secp256k1 public key.
* (`x/evm`) [\#496](https://github.com/cosmos/ethermint/pull/496) Fix bugs on `journal.revert` and `CommitStateDB.Copy`.
* (types) [\#480](https://github.com/cosmos/ethermint/pull/480) Update [BIP44](https://github.com/bitcoin/bips/blob/master/bip-0044.mediawiki) coin type to `60` to satisfy [EIP84](https://github.com/ethereum/EIPs/issues/84).
* (types) [\#513](https://github.com/cosmos/ethermint/pull/513) Fix simulated transaction bug that was causing a consensus error by unintentionally affecting the state.

## [v0.1.0] - 2020-08-23

### Improvements

* (sdk) [\#386](https://github.com/cosmos/ethermint/pull/386) Bump Cosmos SDK version to [v0.39.1](https://github.com/cosmos/cosmos-sdk/releases/tag/v0.39.1)
* (`x/evm`) [\#181](https://github.com/cosmos/ethermint/issues/181) Updated EVM module to the recommended module structure.
* (app) [\#188](https://github.com/cosmos/ethermint/issues/186)  Misc cleanup:
  * (`x/evm`) Rename `EthereumTxMsg` --> `MsgEthereumTx` and `EmintMsg` --> `MsgEthermint` for consistency with SDK standards
  * Updated integration and unit tests to use `EthermintApp` as testing suite
  * Use expected `Keeper` interface for `AccountKeeper`
  * Replaced `count` type in keeper with `int`
  * Add SDK events for transactions
* [\#236](https://github.com/cosmos/ethermint/pull/236) Changes from upgrade:
  * (`app/ante`) Moved `AnteHandler` implementation to `app/ante`
  * (keys) Marked `ExportEthKeyCommand` as **UNSAFE**
  * (`x/evm`) Moved `BeginBlock` and `EndBlock` to `x/evm/abci.go`
* (`x/evm`) [\#255](https://github.com/cosmos/ethermint/pull/255) Add missing `GenesisState` fields and support `ExportGenesis` functionality.
* [\#272](https://github.com/cosmos/ethermint/pull/272) Add `Logger` for evm module.
* [\#317](https://github.com/cosmos/ethermint/pull/317) `GenesisAccount` validation.
* (`x/evm`) [\#319](https://github.com/cosmos/ethermint/pull/319) Various evm improvements:
  * Add transaction `[]*ethtypes.Logs` to evm's `GenesisState` to persist logs after an upgrade.
  * Remove evm `CodeKey` and `BlockKey`in favor of a prefix `Store`.
  * Set `BlockBloom` during `EndBlock` instead of `BeginBlock`.
  * `Commit` state object and `Finalize` storage after `InitGenesis` setup.
* (rpc) [\#325](https://github.com/cosmos/ethermint/pull/325) `eth_coinbase` JSON-RPC query now returns the node's validator address.

### Features

* (build) [\#378](https://github.com/cosmos/ethermint/pull/378) Create multi-node, local, automated testnet setup with `make localnet-start`.
* (rpc) [\#330](https://github.com/cosmos/ethermint/issues/330) Implement `PublicFilterAPI`'s `EventSystem` which subscribes to Tendermint events upon `Filter` creation.
* (rpc) [\#231](https://github.com/cosmos/ethermint/issues/231) Implement `NewBlockFilter` in rpc/filters.go which instantiates a polling block filter
  * Polls for new blocks via `BlockNumber` rpc call; if block number changes, it requests the new block via `GetBlockByNumber` rpc call and adds it to its internal list of blocks
  * Update `uninstallFilter` and `getFilterChanges` accordingly
  * `uninstallFilter` stops the polling goroutine
  * `getFilterChanges` returns the filter's internal list of block hashes and resets it
* (rpc) [\#54](https://github.com/cosmos/ethermint/issues/54), [\#55](https://github.com/cosmos/ethermint/issues/55)
  Implement `eth_getFilterLogs` and `eth_getLogs`:
  * For a given filter, look through each block for transactions. If there are transactions in the block, get the logs from it, and filter using the filterLogs method
  * `eth_getLogs` and `eth_getFilterChanges` for log filters use the same underlying method as `eth_getFilterLogs`
  * update `HandleMsgEthereumTx` to store logs using the ethereum hash
* (app) [\#187](https://github.com/cosmos/ethermint/issues/187) Add support for simulations.

### Bug Fixes

* (evm) [\#767](https://github.com/cosmos/ethermint/issues/767) Fix error of timeout when using Truffle to deploy contract.
* (evm) [\#751](https://github.com/cosmos/ethermint/issues/751) Fix misused method to calculate block hash in evm related function.
* (evm) [\#721](https://github.com/cosmos/ethermint/issues/721) Fix mismatch block hash in rpc response when use eth.getBlock.
* (evm) [\#730](https://github.com/cosmos/ethermint/issues/730) Fix 'EIP2028' not open when Istanbul version has been enabled.
* (app) [\#749](https://github.com/cosmos/ethermint/issues/749) Fix panic in `AnteHandler` when gas price larger than 100000
* (rpc) [\#305](https://github.com/cosmos/ethermint/issues/305) Update `eth_getTransactionCount` to check for account existence before getting sequence and return 0 as the nonce if it doesn't exist.
* (`x/evm`) [\#319](https://github.com/cosmos/ethermint/pull/319) Fix `SetBlockHash` that was setting the incorrect height during `BeginBlock`.
* (`x/evm`) [\#176](https://github.com/cosmos/ethermint/issues/176) Updated Web3 transaction hash from using RLP hash. Now all transaction hashes exposed are amino hashes:
  * Removes `Hash()` (RLP) function from `MsgEthereumTx` to avoid confusion or misuse in future.<|MERGE_RESOLUTION|>--- conflicted
+++ resolved
@@ -35,19 +35,16 @@
 
 # Changelog
 
-<<<<<<< HEAD
-## UNRELEASED
+## Unreleased
+
+
+### Improvements
+
+- (log) [#948](https://github.com/tharsis/ethermint/pull/948) redirect go-ethereum's logs to Cosmos SDK logger.
 
 ### Bug Fixes
 
 - (rpc) [#955](https://github.com/tharsis/ethermint/pull/955) Fix websocket server push duplicated messages to subscriber.
-=======
-## Unreleased
-
-### Improvements
-
-- (log) [#948](https://github.com/tharsis/ethermint/pull/948) redirect go-ethereum's logs to cosmos-sdk logger.
->>>>>>> 6095794c
 
 ## [v0.10.0-beta1] - 2022-02-15
 
