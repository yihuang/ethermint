
<!--
Guiding Principles:

Changelogs are for humans, not machines.
There should be an entry for every single version.
The same types of changes should be grouped.
Versions and sections should be linkable.
The latest version comes first.
The release date of each version is displayed.
Mention whether you follow Semantic Versioning.

Usage:

Change log entries are to be added to the Unreleased section under the
appropriate stanza (see below). Each entry should ideally include a tag and
the Github issue reference in the following format:

* (<tag>) \#<issue-number> message

The issue numbers will later be link-ified during the release process so you do
not have to worry about including a link manually, but you can if you wish.

Types of changes (Stanzas):

"Features" for new features.
"Improvements" for changes in existing functionality.
"Deprecated" for soon-to-be removed features.
"Bug Fixes" for any bug fixes.
"Client Breaking" for breaking CLI commands and REST routes used by end-users.
"API Breaking" for breaking exported APIs used by developers building on SDK.
"State Machine Breaking" for any changes that result in a different AppState given same genesisState and txList.

Ref: https://keepachangelog.com/en/1.0.0/
-->

# Changelog

## Unreleased

### State Machine Breaking

<<<<<<< HEAD
* (evm) [tharsis#1124](https://github.com/tharsis/ethermint/pull/1124) Reject non-replay-protected tx in ante handler to prevent replay attack
* (evm) [tharsis#1128](https://github.com/tharsis/ethermint/pull/1128) Clear tx logs if tx failed in post processing hooks
=======
* (evm) [tharsis#1124](https://github.com/evmos/ethermint/pull/1124) Reject non-replay-protected tx in ante handler to prevent replay attack
>>>>>>> 5e55e5c4

### API Breaking

* (all) [\#1137](https://github.com/evmos/ethermint/pull/1137) Rename go module to `evmos/ethermint`

### Improvements

* (feemarket) [tharsis#1120](https://github.com/evmos/ethermint/pull/1120) Make `min-gas-multiplier` parameter accept zero value

### Bug Fixes

* (evm) [tharsis#1118](https://github.com/evmos/ethermint/pull/1118) Fix `Type()` `Account` method `EmptyCodeHash` comparison
* (rpc) [tharsis#1138](https://github.com/evmos/ethermint/pull/1138) Fix GasPrice calculation with relation to `MinGasPrice`

## [v0.16.0] - 2022-06-06

### State Machine Breaking

* (feemarket) [tharsis#1105](https://github.com/evmos/ethermint/pull/1105) Update `BaseFee` calculation based on `GasWanted` instead of `GasUsed`.

### API Breaking

* (feemarket) [tharsis#1104](https://github.com/evmos/ethermint/pull/1104) Enforce a minimum gas price for Cosmos and EVM transactions through the `MinGasPrice` parameter.
* (rpc) [tharsis#1081](https://github.com/evmos/ethermint/pull/1081) Deduplicate some json-rpc logic codes, cleanup several dead functions.
* (ante) [tharsis#1062](https://github.com/evmos/ethermint/pull/1062) Emit event of eth tx hash in ante handler to support query failed transactions.
* (analytics) [tharsis#1106](https://github.com/evmos/ethermint/pull/1106) Update telemetry to Ethermint modules.
* (rpc) [tharsis#1108](https://github.com/evmos/ethermint/pull/1108) Update GetGasPrice RPC endpoint with global `MinGasPrice`

### Improvements

* (cli) [tharsis#1086](https://github.com/evmos/ethermint/pull/1086) Add rollback command.
* (specs) [tharsis#1095](https://github.com/evmos/ethermint/pull/1095) Add more evm specs concepts.
* (evm) [tharsis#1101](https://github.com/evmos/ethermint/pull/1101) Add tx_type, gas and counter telemetry for ethereum txs.

### Bug Fixes

* (rpc) [tharsis#1082](https://github.com/evmos/ethermint/pull/1082) fix gas price returned in getTransaction api.
* (evm) [tharsis#1088](https://github.com/evmos/ethermint/pull/1088) Fix ability to append log in tx post processing.
* (rpc) [tharsis#1081](https://github.com/evmos/ethermint/pull/1081) fix `debug_getBlockRlp`/`debug_printBlock` don't filter failed transactions.
* (ante) [tharsis#1111](https://github.com/evmos/ethermint/pull/1111) Move CanTransfer decorator before GasConsume decorator
* (types) [tharsis#1112](https://github.com/cosmos/ethermint/pull/1112) Add `GetBaseAccount` to avoid invalid account error when create vesting account.

## [v0.15.0] - 2022-05-09

### State Machine Breaking

* (ante) [tharsis#1060](https://github.com/evmos/ethermint/pull/1060) Check `EnableCreate`/`EnableCall` in `AnteHandler` to short-circuit EVM transactions.
* (evm) [tharsis#1087](https://github.com/evmos/ethermint/pull/1087) Minimum GasUsed proportional to GasLimit and `MinGasDenominator` EVM module param.

### API Breaking

* (rpc) [tharsis#1070](https://github.com/evmos/ethermint/pull/1070) Refactor `rpc/` package:
  * `Backend` interface is now `BackendI`, which implements `EVMBackend` (for Ethereum namespaces) and `CosmosBackend` (for Cosmos namespaces)
  * Previous `EVMBackend` type is now `Backend`, which is the concrete implementation of `BackendI`
  * Move `rpc/ethereum/types` -> `rpc/types`
  * Move `rpc/ethereum/backend` -> `rpc/backend`
  * Move `rpc/ethereum/namespaces` -> `rpc/namespaces/ethereum`
* (rpc) [tharsis#1068](https://github.com/evmos/ethermint/pull/1068) Fix London hard-fork check logic in JSON-RPC APIs.

### Improvements

* (ci, evm) [tharsis#1063](https://github.com/evmos/ethermint/pull/1063) Run simulations on CI.

### Bug Fixes

* (rpc) [tharsis#1059](https://github.com/evmos/ethermint/pull/1059) Remove unnecessary event filtering logic on the `eth_baseFee` JSON-RPC endpoint.

## [v0.14.0] - 2022-04-19

### API Breaking

* (evm) [tharsis#1051](https://github.com/evmos/ethermint/pull/1051) Context block height fix on TraceTx. Removes `tx_index` on `QueryTraceTxRequest` proto type.
* (evm) [tharsis#1091](https://github.com/evmos/ethermint/pull/1091) Add query params command on EVM Module

### Improvements

* (deps) [tharsis#1046](https://github.com/evmos/ethermint/pull/1046) Bump Cosmos SDK version to [`v0.45.3`](https://github.com/cosmos/cosmos-sdk/releases/tag/v0.45.3)
* (rpc) [tharsis#1056](https://github.com/evmos/ethermint/pull/1056) Make json-rpc namespaces extensible

### Bug Fixes

* (rpc) [tharsis#1050](https://github.com/evmos/ethermint/pull/1050) `eth_getBlockByNumber` fix on batch transactions
* (app) [tharsis#658](https://github.com/evmos/ethermint/issues/658) Support simulations for the EVM.

## [v0.13.0] - 2022-04-05

### API Breaking

* (evm) [tharsis#1027](https://github.com/evmos/ethermint/pull/1027) Change the `PostTxProcessing` hook interface to include the full message data.
* (feemarket) [tharsis#1026](https://github.com/evmos/ethermint/pull/1026) Fix REST endpoints to use `/ethermint/feemarket/*` instead of `/feemarket/evm/*`.

### Improvements

* (deps) [tharsis#1029](https://github.com/evmos/ethermint/pull/1029) Bump Cosmos SDK version to [`v0.45.2`](https://github.com/cosmos/cosmos-sdk/releases/tag/v0.45.2)
* (evm) [tharsis#1025](https://github.com/evmos/ethermint/pull/1025) Allow to append logs after a post processing hook.

## [v0.12.2] - 2022-03-30

### Bug Fixes

* (feemarket) [tharsis#1021](https://github.com/evmos/ethermint/pull/1021) Fix fee market migration.

## [v0.12.1] - 2022-03-29

### Bug Fixes

* (evm) [tharsis#1016](https://github.com/evmos/ethermint/pull/1016) Update validate basic check for storage state.

## [v0.12.0] - 2022-03-24

### Bug Fixes

* (rpc) [tharsis#1012](https://github.com/evmos/ethermint/pull/1012) fix the tx hash in filter entries created by `eth_newPendingTransactionFilter`.
* (rpc) [tharsis#1006](https://github.com/evmos/ethermint/pull/1006) Use `string` as the parameters type to correct ambiguous results.
* (ante) [tharsis#1004](https://github.com/evmos/ethermint/pull/1004) Make `MaxTxGasWanted` configurable.
* (ante) [tharsis#991](https://github.com/evmos/ethermint/pull/991) Set an upper bound to gasWanted to prevent DoS attack.
* (rpc) [tharsis#990](https://github.com/evmos/ethermint/pull/990) Calculate reward values from all `MsgEthereumTx` from a block in `eth_feeHistory`.

## [v0.11.0] - 2022-03-06

### State Machine Breaking

* (ante) [tharsis#964](https://github.com/evmos/ethermint/pull/964) add NewInfiniteGasMeterWithLimit for storing the user provided gas limit. Fixes block's consumed gas calculation in the block creation phase.

### Bug Fixes

* (rpc) [tharsis#975](https://github.com/evmos/ethermint/pull/975) Fix unexpected `nil` values for `reward`, returned by `EffectiveGasTipValue(blockBaseFee)` in the `eth_feeHistory` RPC method.

### Improvements

* (rpc) [tharsis#979](https://github.com/evmos/ethermint/pull/979) Add configurable timeouts to http server
* (rpc) [tharsis#988](https://github.com/evmos/ethermint/pull/988) json-rpc server always use local rpc client

## [v0.10.1] - 2022-03-04

### Bug Fixes

* (rpc) [tharsis#970](https://github.com/evmos/ethermint/pull/970) Fix unexpected nil reward values on `eth_feeHistory` response
* (evm) [tharsis#529](https://github.com/evmos/ethermint/issues/529) Add support return value on trace tx response.

### Improvements

* (rpc) [tharsis#968](https://github.com/evmos/ethermint/pull/968) Add some buffer to returned gas price to provide better default UX for client.

## [v0.10.0] - 2022-02-26

### API Breaking

* (ante) [tharsis#866](https://github.com/evmos/ethermint/pull/866) `NewAnteHandler` constructor now receives a `HandlerOptions` field.
* (evm) [tharsis#849](https://github.com/evmos/ethermint/pull/849) `PostTxProcessing` hook now takes an Ethereum tx `Receipt` and a `from` `Address` as arguments.
* (ante) [tharsis#916](https://github.com/evmos/ethermint/pull/916) Don't check min-gas-price for eth tx if london hardfork enabled and feemarket enabled.

### State Machine Breaking

* (deps) [tharsis#912](https://github.com/evmos/ethermint/pull/912) Bump Cosmos SDK version to [`v0.45.1`](https://github.com/cosmos/cosmos-sdk/releases/tag/v0.45.1)
* (evm) [tharsis#840](https://github.com/evmos/ethermint/pull/840) Store empty topics as empty array rather than nil.
* (feemarket) [tharsis#822](https://github.com/evmos/ethermint/pull/822) Update EIP1559 base fee in `BeginBlock`.
* (evm) [tharsis#817](https://github.com/evmos/ethermint/pull/817) Use `effectiveGasPrice` in ante handler, add `effectiveGasPrice` to tx receipt.
* (evm) [tharsis#808](https://github.com/evmos/ethermint/issues/808) increase nonce in ante handler for contract creation transaction.
* (evm) [tharsis#851](https://github.com/evmos/ethermint/pull/851) fix contract address used in EVM, this issue is caused by [tharsis#808](https://github.com/evmos/ethermint/issues/808).
* (evm)  Reject invalid `MsgEthereumTx` wrapping tx
* (evm)  Fix `SelfDestruct` opcode by deleting account code and state.
* (feemarket) [tharsis#855](https://github.com/evmos/ethermint/pull/855) Consistent `BaseFee` check logic.
* (evm) [tharsis#729](https://github.com/evmos/ethermint/pull/729) Refactor EVM `StateDB` implementation.
* (evm) [tharsis#945](https://github.com/evmos/ethermint/pull/945) Bumb Go-ethereum version to [`v1.10.16`](https://github.com/ethereum/go-ethereum/releases/tag/v1.10.16)

### Features

* (ante) [tharsis#950](https://github.com/evmos/ethermint/pull/950) Add support for EIP712 signed Cosmos transactions

### Improvements

* (types) [tharsis#884](https://github.com/evmos/ethermint/pull/884) Introduce a new `EthAccountI` interface for EVM-compatible account types.
* (types) [tharsis#849](https://github.com/evmos/ethermint/pull/849) Add `Type` function to distinguish EOAs from Contract accounts.
* (evm) [tharsis#826](https://github.com/evmos/ethermint/issues/826) Improve allocation of bytes of `tx.To` address.
* (evm) [tharsis#827](https://github.com/evmos/ethermint/issues/827) Speed up creation of event logs by using the slice insertion idiom with indices.
* (ante) [tharsis#819](https://github.com/evmos/ethermint/pull/819) Remove redundant ante handlers
* (app) [tharsis#873](https://github.com/evmos/ethermint/pull/873) Validate code hash in GenesisAccount
* (evm) [tharsis#901](https://github.com/evmos/ethermint/pull/901) Support multiple `MsgEthereumTx` in single tx.
* (config) [tharsis#908](https://github.com/evmos/ethermint/pull/908) Add `api.enable` flag for Cosmos SDK Rest server
* (feemarket) [tharsis#919](https://github.com/evmos/ethermint/pull/919) Initialize baseFee in default genesis state.
* (feemarket) [tharsis#943](https://github.com/evmos/ethermint/pull/943) Store the base fee as a module param instead of using state storage.

### Bug Fixes

* (rpc) [tharsis#955](https://github.com/evmos/ethermint/pull/955) Fix websocket server push duplicated messages to subscriber.
* (rpc) [tharsis#953](https://github.com/evmos/ethermint/pull/953) Add `eth_signTypedData` api support.
* (log) [tharsis#948](https://github.com/evmos/ethermint/pull/948) Redirect go-ethereum's logs to cosmos-sdk logger.
* (evm) [tharsis#884](https://github.com/evmos/ethermint/pull/884) Support multiple account types on the EVM `StateDB`.
* (rpc) [tharsis#831](https://github.com/evmos/ethermint/pull/831) Fix BaseFee value when height is specified.
* (evm) [tharsis#838](https://github.com/evmos/ethermint/pull/838) Fix splitting of trace.Memory into 32 chunks.
* (rpc) [tharsis#860](https://github.com/evmos/ethermint/pull/860) Fix `eth_getLogs` when specify blockHash without address/topics, and limit the response size.
* (rpc) [tharsis#865](https://github.com/evmos/ethermint/pull/865) Fix RPC Filter parameters being ignored
* (evm) [tharsis#871](https://github.com/evmos/ethermint/pull/871) Set correct nonce in `EthCall` and `EstimateGas` grpc query.
* (rpc) [tharsis#878](https://github.com/evmos/ethermint/pull/878) Workaround to make GetBlock RPC api report correct block gas used.
* (rpc) [tharsis#900](https://github.com/evmos/ethermint/pull/900) `newPendingTransactions` filter return ethereum tx hash.
* (rpc) [tharsis#933](https://github.com/evmos/ethermint/pull/933) Fix `newPendingTransactions` subscription deadlock when a Websocket client exits without unsubscribing and the node errors.
* (evm) [tharsis#932](https://github.com/evmos/ethermint/pull/932) Fix base fee check logic in state transition.

## [v0.9.0] - 2021-12-01

### State Machine Breaking

* (evm) [tharsis#802](https://github.com/evmos/ethermint/pull/802) Clear access list for each transaction

### Improvements

* (app) [tharsis#794](https://github.com/evmos/ethermint/pull/794) Setup in-place store migrators.
* (ci) [tharsis#784](https://github.com/evmos/ethermint/pull/784) Enable automatic backport of PRs.
* (rpc) [tharsis#786](https://github.com/evmos/ethermint/pull/786) Improve error message of `SendTransaction`/`SendRawTransaction` JSON-RPC APIs.
* (rpc) [tharsis#810](https://github.com/evmos/ethermint/pull/810) Optimize tx index lookup in web3 rpc

### Bug Fixes

* (license) [tharsis#800](https://github.com/evmos/ethermint/pull/800) Re-license project to [LGPLv3](https://choosealicense.com/licenses/lgpl-3.0/#) to comply with go-ethereum.
* (evm) [tharsis#794](https://github.com/evmos/ethermint/pull/794) Register EVM gRPC `Msg` server.
* (rpc) [tharsis#781](https://github.com/evmos/ethermint/pull/781) Fix get block invalid transactions filter.
* (rpc) [tharsis#782](https://github.com/evmos/ethermint/pull/782) Fix wrong block gas limit returned by JSON-RPC.
* (evm) [tharsis#798](https://github.com/evmos/ethermint/pull/798) Fix the semantic of `ForEachStorage` callback's return value

## [v0.8.1] - 2021-11-23

### Bug Fixes

* (feemarket) [tharsis#770](https://github.com/evmos/ethermint/pull/770) Enable fee market (EIP1559) by default.
* (rpc) [tharsis#769](https://github.com/evmos/ethermint/pull/769) Fix default Ethereum signer for JSON-RPC.

## [v0.8.0] - 2021-11-17

### State Machine Breaking

* (evm, ante) [tharsis#620](https://github.com/evmos/ethermint/pull/620) Add fee market field to EVM `Keeper` and `AnteHandler`.
* (all) [tharsis#231](https://github.com/evmos/ethermint/pull/231) Bump go-ethereum version to [`v1.10.9`](https://github.com/ethereum/go-ethereum/releases/tag/v1.10.9)
* (ante) [tharsis#703](https://github.com/evmos/ethermint/pull/703) Fix some fields in transaction are not authenticated by signature.
* (evm) [tharsis#751](https://github.com/evmos/ethermint/pull/751) don't revert gas refund logic when transaction reverted

### Features

* (rpc, evm) [tharsis#673](https://github.com/evmos/ethermint/pull/673) Use tendermint events to store fee market basefee.
* (rpc) [tharsis#624](https://github.com/evmos/ethermint/pull/624) Implement new JSON-RPC endpoints from latest geth version
* (evm) [tharsis#662](https://github.com/evmos/ethermint/pull/662) Disable basefee for non london blocks
* (cmd) [tharsis#712](https://github.com/evmos/ethermint/pull/712) add tx cli to build evm transaction
* (rpc) [tharsis#733](https://github.com/evmos/ethermint/pull/733) add JSON_RPC endpoint `personal_unpair`
* (rpc) [tharsis#734](https://github.com/evmos/ethermint/pull/734) add JSON_RPC endpoint `eth_feeHistory`
* (rpc) [tharsis#740](https://github.com/evmos/ethermint/pull/740) add JSON_RPC endpoint `personal_initializeWallet`
* (rpc) [tharsis#743](https://github.com/evmos/ethermint/pull/743) add JSON_RPC endpoint `debug_traceBlockByHash`
* (rpc) [tharsis#748](https://github.com/evmos/ethermint/pull/748) add JSON_RPC endpoint `personal_listWallets`
* (rpc) [tharsis#754](https://github.com/evmos/ethermint/pull/754) add JSON_RPC endpoint `debug_intermediateRoots`

### Bug Fixes

* (evm) [tharsis#746](https://github.com/evmos/ethermint/pull/746) Set EVM debugging based on tracer configuration.
* (app,cli) [tharsis#725](https://github.com/evmos/ethermint/pull/725) Fix cli-config for  `keys` command.
* (rpc) [tharsis#727](https://github.com/evmos/ethermint/pull/727) Decode raw transaction using RLP.
* (rpc) [tharsis#661](https://github.com/evmos/ethermint/pull/661) Fix OOM bug when creating too many filters using JSON-RPC.
* (evm) [tharsis#660](https://github.com/evmos/ethermint/pull/660) Fix `nil` pointer panic in `ApplyNativeMessage`.
* (evm, test) [tharsis#649](https://github.com/evmos/ethermint/pull/649) Test DynamicFeeTx.
* (evm) [tharsis#702](https://github.com/evmos/ethermint/pull/702) Fix panic in web3 RPC handlers
* (rpc) [tharsis#720](https://github.com/evmos/ethermint/pull/720) Fix `debug_traceTransaction` failure
* (rpc) [tharsis#741](https://github.com/evmos/ethermint/pull/741) Fix `eth_getBlockByNumberAndHash` return with non eth txs
* (rpc) [tharsis#743](https://github.com/evmos/ethermint/pull/743) Fix debug JSON RPC handler crash on non-existing block

### Improvements

* (tests) [tharsis#704](https://github.com/evmos/ethermint/pull/704) Introduce E2E testing framework for clients
* (deps) [tharsis#737](https://github.com/evmos/ethermint/pull/737) Bump ibc-go to [`v2.0.0`](https://github.com/cosmos/ibc-go/releases/tag/v2.0.0)
* (rpc) [tharsis#671](https://github.com/evmos/ethermint/pull/671) Don't pass base fee externally for `EthCall`/`EthEstimateGas` apis.
* (evm) [tharsis#674](https://github.com/evmos/ethermint/pull/674) Refactor `ApplyMessage`, remove
  `ApplyNativeMessage`.
* (rpc) [tharsis#714](https://github.com/evmos/ethermint/pull/714) remove `MsgEthereumTx` support in `TxConfig`

## [v0.7.2] - 2021-10-24

### Improvements

* (deps) [tharsis#692](https://github.com/evmos/ethermint/pull/692) Bump Cosmos SDK version to [`v0.44.3`](https://github.com/cosmos/cosmos-sdk/releases/tag/v0.44.3).
* (rpc) [tharsis#679](https://github.com/evmos/ethermint/pull/679) Fix file close handle.
* (deps) [tharsis#668](https://github.com/evmos/ethermint/pull/668) Bump Tendermint version to [`v0.34.14`](https://github.com/tendermint/tendermint/releases/tag/v0.34.14).

### Bug Fixes

* (rpc) [tharsis#667](https://github.com/evmos/ethermint/issues/667) Fix `ExpandHome` restrictions bypass

## [v0.7.1] - 2021-10-08

### Bug Fixes

* (evm) [tharsis#650](https://github.com/evmos/ethermint/pull/650) Fix panic when flattening the cache context in case transaction is reverted.
* (rpc, test) [tharsis#608](https://github.com/evmos/ethermint/pull/608) Fix rpc test.

## [v0.7.0] - 2021-10-07

### API Breaking

* (rpc) [tharsis#400](https://github.com/evmos/ethermint/issues/400) Restructure JSON-RPC directory and rename server config

### Improvements

* (deps) [tharsis#621](https://github.com/evmos/ethermint/pull/621) Bump IBC-go to [`v1.2.1`](https://github.com/cosmos/ibc-go/releases/tag/v1.2.1)
* (evm) [tharsis#613](https://github.com/evmos/ethermint/pull/613) Refactor `traceTx`
* (deps) [tharsis#610](https://github.com/evmos/ethermint/pull/610) Bump Cosmos SDK to [v0.44.1](https://github.com/cosmos/cosmos-sdk/releases/tag/v0.44.1).

### Bug Fixes

* (rpc) [tharsis#642](https://github.com/evmos/ethermint/issues/642) Fix `eth_getLogs` when string is specified in filter's from or to fields
* (evm) [tharsis#616](https://github.com/evmos/ethermint/issues/616) Fix halt on deeply nested stack of cache context. Stack is now flattened before iterating over the tx logs.
* (rpc, evm) [tharsis#614](https://github.com/evmos/ethermint/issues/614) Use JSON for (un)marshaling tx `Log`s from events.
* (rpc) [tharsis#611](https://github.com/evmos/ethermint/pull/611) Fix panic on JSON-RPC when querying for an invalid block height.
* (cmd) [tharsis#483](https://github.com/evmos/ethermint/pull/483) Use config values on genesis accounts.

## [v0.6.0] - 2021-09-29

### State Machine Breaking

* (app) [tharsis#476](https://github.com/evmos/ethermint/pull/476) Update Bech32 HRP to `ethm`.
* (evm) [tharsis#556](https://github.com/evmos/ethermint/pull/556) Remove tx logs and block bloom from chain state
* (evm) [tharsis#590](https://github.com/evmos/ethermint/pull/590) Contract storage key is not hashed anymore

### API Breaking

* (evm) [tharsis#469](https://github.com/evmos/ethermint/pull/469) Deprecate `YoloV3Block` and `EWASMBlock` from `ChainConfig`

### Features

* (evm) [tharsis#469](https://github.com/evmos/ethermint/pull/469) Support [EIP-1559](https://eips.ethereum.org/EIPS/eip-1559)
* (evm) [tharsis#417](https://github.com/evmos/ethermint/pull/417) Add `EvmHooks` for tx post-processing
* (rpc) [tharsis#506](https://github.com/evmos/ethermint/pull/506) Support for `debug_traceTransaction` RPC endpoint
* (rpc) [tharsis#555](https://github.com/evmos/ethermint/pull/555) Support for `debug_traceBlockByNumber` RPC endpoint

### Bug Fixes

* (rpc, server) [tharsis#600](https://github.com/evmos/ethermint/pull/600) Add TLS configuration for websocket API
* (rpc) [tharsis#598](https://github.com/evmos/ethermint/pull/598) Check truncation when creating a `BlockNumber` from `big.Int`
* (evm) [tharsis#597](https://github.com/evmos/ethermint/pull/597) Check for `uint64` -> `int64` block height overflow on `GetHashFn`
* (evm) [tharsis#579](https://github.com/evmos/ethermint/pull/579) Update `DeriveChainID` function to handle `v` signature values `< 35`.
* (encoding) [tharsis#478](https://github.com/evmos/ethermint/pull/478) Register `Evidence` to amino codec.
* (rpc) [tharsis#478](https://github.com/evmos/ethermint/pull/481) Getting the node configuration when calling the `miner` rpc methods.
* (cli) [tharsis#561](https://github.com/evmos/ethermint/pull/561) `Export` and `Start` commands now use the same home directory.

### Improvements

* (evm) [tharsis#461](https://github.com/evmos/ethermint/pull/461) Increase performance of `StateDB` transaction log storage (r/w).
* (evm) [tharsis#566](https://github.com/evmos/ethermint/pull/566) Introduce `stateErr` store in `StateDB` to avoid meaningless operations if any error happened before
* (rpc, evm) [tharsis#587](https://github.com/evmos/ethermint/pull/587) Apply bloom filter when query ethlogs with range of blocks
* (evm) [tharsis#586](https://github.com/evmos/ethermint/pull/586) Benchmark evm keeper

## [v0.5.0] - 2021-08-20

### State Machine Breaking

* (app, rpc) [tharsis#447](https://github.com/evmos/ethermint/pull/447) Chain ID format has been changed from `<identifier>-<epoch>` to `<identifier>_<EIP155_number>-<epoch>`
in order to clearly distinguish permanent vs impermanent components.
* (app, evm) [tharsis#434](https://github.com/evmos/ethermint/pull/434) EVM `Keeper` struct and `NewEVM` function now have a new `trace` field to define
the Tracer type used to collect execution traces from the EVM transaction execution.
* (evm) [tharsis#175](https://github.com/evmos/ethermint/issues/175) The msg `TxData` field is now represented as a `*proto.Any`.
* (evm) [tharsis#84](https://github.com/evmos/ethermint/pull/84) Remove `journal`, `CommitStateDB` and `stateObjects`.
* (rpc, evm) [tharsis#81](https://github.com/evmos/ethermint/pull/81) Remove tx `Receipt` from store and replace it with fields obtained from the Tendermint RPC client.
* (evm) [tharsis#72](https://github.com/evmos/ethermint/issues/72) Update `AccessList` to use `TransientStore` instead of map.
* (evm) [tharsis#68](https://github.com/evmos/ethermint/issues/68) Replace block hash storage map to use staking `HistoricalInfo`.
* (evm) [tharsis#276](https://github.com/evmos/ethermint/pull/276) Vm errors don't result in cosmos tx failure, just
  different tx state and events.
* (evm) [tharsis#342](https://github.com/evmos/ethermint/issues/342) Don't clear balance when resetting the account.
* (evm) [tharsis#334](https://github.com/evmos/ethermint/pull/334) Log index changed to the index in block rather than
  tx.
* (evm) [tharsis#399](https://github.com/evmos/ethermint/pull/399) Exception in sub-message call reverts the call if it's not propagated.

### API Breaking

* (proto) [tharsis#448](https://github.com/evmos/ethermint/pull/448) Bump version for all Ethermint messages to `v1`
* (server) [tharsis#434](https://github.com/evmos/ethermint/pull/434) `evm-rpc` flags and app config have been renamed to `json-rpc`.
* (proto, evm) [tharsis#207](https://github.com/evmos/ethermint/issues/207) Replace `big.Int` in favor of `sdk.Int` for `TxData` fields
* (proto, evm) [tharsis#81](https://github.com/evmos/ethermint/pull/81) gRPC Query and Tx service changes:
  * The `TxReceipt`, `TxReceiptsByBlockHeight` endpoints have been removed from the Query service.
  * The `ContractAddress`, `Bloom` have been removed from the `MsgEthereumTxResponse` and the
    response now contains the ethereum-formatted `Hash` in hex format.
* (eth) [tharsis#845](https://github.com/cosmos/ethermint/pull/845) The `eth` namespace must be included in the list of API's as default to run the rpc server without error.
* (evm) [tharsis#202](https://github.com/evmos/ethermint/pull/202) Web3 api `SendTransaction`/`SendRawTransaction` returns ethereum compatible transaction hash, and query api `GetTransaction*` also accept that.
* (rpc) [tharsis#258](https://github.com/evmos/ethermint/pull/258) Return empty `BloomFilter` instead of throwing an error when it cannot be found (`nil` or empty).
* (rpc) [tharsis#277](https://github.com/evmos/ethermint/pull/321) Fix `BloomFilter` response.

### Improvements

* (client) [tharsis#450](https://github.com/evmos/ethermint/issues/450) Add EIP55 hex address support on `debug addr` command.
* (server) [tharsis#343](https://github.com/evmos/ethermint/pull/343) Define a wrap tendermint logger `Handler` go-ethereum's `root` logger.
* (rpc) [tharsis#457](https://github.com/evmos/ethermint/pull/457) Configure RPC gas cap through app config.
* (evm) [tharsis#434](https://github.com/evmos/ethermint/pull/434) Support different `Tracer` types for the EVM.
* (deps) [tharsis#427](https://github.com/evmos/ethermint/pull/427) Bump ibc-go to [`v1.0.0`](https://github.com/cosmos/ibc-go/releases/tag/v1.0.0)
* (gRPC) [tharsis#239](https://github.com/evmos/ethermint/pull/239) Query `ChainConfig` via gRPC.
* (rpc) [tharsis#181](https://github.com/evmos/ethermint/pull/181) Use evm denomination for params on tx fee.
* (deps) [tharsis#423](https://github.com/evmos/ethermint/pull/423) Bump Cosmos SDK and Tendermint versions to [v0.43.0](https://github.com/cosmos/cosmos-sdk/releases/tag/v0.43.0) and [v0.34.11](https://github.com/tendermint/tendermint/releases/tag/v0.34.11), respectively.
* (evm) [tharsis#66](https://github.com/evmos/ethermint/issues/66) Support legacy transaction types for signing.
* (evm) [tharsis#24](https://github.com/evmos/ethermint/pull/24) Implement metrics for `MsgEthereumTx`, state transitions, `BeginBlock` and `EndBlock`.
* (rpc)  [tharsis#124](https://github.com/evmos/ethermint/issues/124) Implement `txpool_content`, `txpool_inspect` and `txpool_status` RPC methods
* (rpc) [tharsis#112](https://github.com/evmos/ethermint/pull/153) Fix `eth_coinbase` to return the ethereum address of the validator
* (rpc) [tharsis#176](https://github.com/evmos/ethermint/issues/176) Support fetching pending nonce
* (rpc) [tharsis#272](https://github.com/evmos/ethermint/pull/272) do binary search to estimate gas accurately
* (rpc) [tharsis#313](https://github.com/evmos/ethermint/pull/313) Implement internal debug namespace (Not including logger functions nor traces).
* (rpc) [tharsis#349](https://github.com/evmos/ethermint/pull/349) Implement configurable JSON-RPC APIs to manage enabled namespaces.
* (rpc) [tharsis#377](https://github.com/evmos/ethermint/pull/377) Implement `miner_` namespace. `miner_setEtherbase` and `miner_setGasPrice` are working as intended. All the other calls are not applicable and return `unsupported`.
* (eth) [tharsis#460](https://github.com/evmos/ethermint/issues/460) Add support for EIP-1898.

### Bug Fixes

* (keys) [tharsis#346](https://github.com/evmos/ethermint/pull/346) Fix `keys add` command with `--ledger` flag for the `secp256k1` signing algorithm.
* (evm) [tharsis#291](https://github.com/evmos/ethermint/pull/291) Use block proposer address (validator operator) for `COINBASE` opcode.
* (rpc) [tharsis#81](https://github.com/evmos/ethermint/pull/81) Fix transaction hashing and decoding on `eth_sendTransaction`.
* (rpc) [tharsis#45](https://github.com/evmos/ethermint/pull/45) Use `EmptyUncleHash` and `EmptyRootHash` for empty ethereum `Header` fields.

## [v0.4.1] - 2021-03-01

### API Breaking

* (faucet) [tharsis#678](https://github.com/cosmos/ethermint/pull/678) Faucet module has been removed in favor of client libraries such as [`@cosmjs/faucet`](https://github.com/cosmos/cosmjs/tree/master/packages/faucet).
* (evm) [tharsis#670](https://github.com/cosmos/ethermint/pull/670) Migrate types to the ones defined by the protobuf messages, which are required for the stargate release.

### Bug Fixes

* (evm) [tharsis#799](https://github.com/cosmos/ethermint/issues/799) Fix wrong precision in calculation of gas fee.
* (evm) [tharsis#760](https://github.com/cosmos/ethermint/issues/760) Fix Failed to call function EstimateGas.
* (evm) [tharsis#767](https://github.com/cosmos/ethermint/issues/767) Fix error of timeout when using Truffle to deploy contract.
* (evm) [tharsis#751](https://github.com/cosmos/ethermint/issues/751) Fix misused method to calculate block hash in evm related function.
* (evm) [tharsis#721](https://github.com/cosmos/ethermint/issues/721) Fix mismatch block hash in rpc response when use eht.getBlock.
* (evm) [tharsis#730](https://github.com/cosmos/ethermint/issues/730) Fix 'EIP2028' not open when Istanbul version has been enabled.
* (evm) [tharsis#749](https://github.com/cosmos/ethermint/issues/749) Fix panic in `AnteHandler` when gas price larger than 100000
* (evm) [tharsis#747](https://github.com/cosmos/ethermint/issues/747) Fix format errors in String() of QueryETHLogs
* (evm) [tharsis#742](https://github.com/cosmos/ethermint/issues/742) Add parameter check for evm query func.
* (evm) [tharsis#687](https://github.com/cosmos/ethermint/issues/687) Fix nonce check to explicitly check for the correct nonce, rather than a simple 'greater than' comparison.
* (api) [tharsis#687](https://github.com/cosmos/ethermint/issues/687) Returns error for a transaction with an incorrect nonce.
* (evm) [tharsis#674](https://github.com/cosmos/ethermint/issues/674) Reset all cache after account data has been committed in `EndBlock` to make sure every node state consistent.
* (evm) [tharsis#672](https://github.com/cosmos/ethermint/issues/672) Fix panic of `wrong Block.Header.AppHash` when restart a node with snapshot.
* (evm) [tharsis#775](https://github.com/cosmos/ethermint/issues/775) MisUse of headHash as blockHash when create EVM context.

### Features

* (api) [tharsis#821](https://github.com/cosmos/ethermint/pull/821) Individually enable the api modules. Will be implemented in the latest version of ethermint with the upcoming stargate upgrade.

### Features

* (api) [tharsis#825](https://github.com/cosmos/ethermint/pull/825) Individually enable the api modules. Will be implemented in the latest version of ethermint with the upcoming stargate upgrade.

## [v0.4.0] - 2020-12-15

### API Breaking

* (evm) [tharsis#661](https://github.com/cosmos/ethermint/pull/661) `Balance` field has been removed from the evm module's `GenesisState`.

### Features

* (rpc) [tharsis#571](https://github.com/cosmos/ethermint/pull/571) Add pending queries to JSON-RPC calls. This allows for the querying of pending transactions and other relevant information that pertains to the pending state:
  * `eth_getBalance`
  * `eth_getTransactionCount`
  * `eth_getBlockTransactionCountByNumber`
  * `eth_getBlockByNumber`
  * `eth_getTransactionByHash`
  * `eth_getTransactionByBlockNumberAndIndex`
  * `eth_sendTransaction` - the nonce will automatically update to its pending nonce (when none is explicitly provided)

### Improvements

* (evm) [tharsis#661](https://github.com/cosmos/ethermint/pull/661) Add invariant check for account balance and account nonce.
* (deps) [tharsis#654](https://github.com/cosmos/ethermint/pull/654) Bump go-ethereum version to [v1.9.25](https://github.com/ethereum/go-ethereum/releases/tag/v1.9.25)
* (evm) [tharsis#627](https://github.com/cosmos/ethermint/issues/627) Add extra EIPs parameter to apply custom EVM jump tables.

### Bug Fixes

* (evm) [tharsis#661](https://github.com/cosmos/ethermint/pull/661) Set nonce to the EVM account on genesis initialization.
* (rpc) [tharsis#648](https://github.com/cosmos/ethermint/issues/648) Fix block cumulative gas used value.
* (evm) [tharsis#621](https://github.com/cosmos/ethermint/issues/621) EVM `GenesisAccount` fields now share the same format as the auth module `Account`.
* (evm) [tharsis#618](https://github.com/cosmos/ethermint/issues/618) Add missing EVM `Context` `GetHash` field that retrieves a the header hash from a given block height.
* (app) [tharsis#617](https://github.com/cosmos/ethermint/issues/617) Fix genesis export functionality.
* (rpc) [tharsis#574](https://github.com/cosmos/ethermint/issues/574) Fix outdated version from `eth_protocolVersion`.

## [v0.3.1] - 2020-11-24

### Improvements

* (deps) [tharsis#615](https://github.com/cosmos/ethermint/pull/615) Bump Cosmos SDK version to [v0.39.2](https://github.com/cosmos/cosmos-sdk/tag/v0.39.2)
* (deps) [tharsis#610](https://github.com/cosmos/ethermint/pull/610) Update Go dependency to 1.15+.
* (evm) [tharsis#603](https://github.com/cosmos/ethermint/pull/603) Add state transition params that enable or disable the EVM `Call` and `Create` operations.
* (deps) [tharsis#602](https://github.com/cosmos/ethermint/pull/602) Bump tendermint version to [v0.33.9](https://github.com/tendermint/tendermint/releases/tag/v0.33.9)

### Bug Fixes

* (rpc) [tharsis#613](https://github.com/cosmos/ethermint/issues/613) Fix potential deadlock caused if the keyring `List` returned an error.

## [v0.3.0] - 2020-11-16

### API Breaking

* (crypto) [tharsis#559](https://github.com/cosmos/ethermint/pull/559) Refactored crypto package in preparation for the SDK's Stargate release:
  * `crypto.PubKeySecp256k1` and `crypto.PrivKeySecp256k1` are now `ethsecp256k1.PubKey` and `ethsecp256k1.PrivKey`, respectively
  * Moved SDK `SigningAlgo` implementation for Ethermint's Secp256k1 key to `crypto/hd` package.
* (rpc) [tharsis#588](https://github.com/cosmos/ethermint/pull/588) The `rpc` package has been refactored to account for the separation of each
corresponding Ethereum API namespace:
  * `rpc/namespaces/eth`: `eth` namespace. Exposes the `PublicEthereumAPI` and the `PublicFilterAPI`.
  * `rpc/namespaces/personal`: `personal` namespace. Exposes the `PrivateAccountAPI`.
  * `rpc/namespaces/net`: `net` namespace. Exposes the `PublicNetAPI`.
  * `rpc/namespaces/web3`: `web3` namespace. Exposes the `PublicWeb3API`.
* (evm) [tharsis#588](https://github.com/cosmos/ethermint/pull/588) The EVM transaction CLI has been removed in favor of the JSON-RPC.

### Improvements

* (deps) [tharsis#594](https://github.com/cosmos/ethermint/pull/594) Bump go-ethereum version to [v1.9.24](https://github.com/ethereum/go-ethereum/releases/tag/v1.9.24)

### Bug Fixes

* (ante) [tharsis#597](https://github.com/cosmos/ethermint/pull/597) Fix incorrect fee check on `AnteHandler`.
* (evm) [tharsis#583](https://github.com/cosmos/ethermint/pull/583) Fixes incorrect resetting of tx count and block bloom during `BeginBlock`, as well as gas consumption.
* (crypto) [tharsis#577](https://github.com/cosmos/ethermint/pull/577) Fix `BIP44HDPath` that did not prepend `m/` to the path. This now uses the `DefaultBaseDerivationPath` variable from go-ethereum to ensure addresses are consistent.

## [v0.2.1] - 2020-09-30

### Features

* (rpc) [tharsis#552](https://github.com/cosmos/ethermint/pull/552) Implement Eth Personal namespace `personal_importRawKey`.

### Bug fixes

* (keys) [tharsis#554](https://github.com/cosmos/ethermint/pull/554) Fix private key derivation.
* (app/ante) [tharsis#550](https://github.com/cosmos/ethermint/pull/550) Update ante handler nonce verification to accept any nonce greater than or equal to the expected nonce to allow to successive transactions.

## [v0.2.0] - 2020-09-24

### State Machine Breaking

* (app) [tharsis#540](https://github.com/cosmos/ethermint/issues/540) Chain identifier's format has been changed to match the Cosmos `chainID` [standard](https://github.com/ChainAgnostic/CAIPs/blob/master/CAIPs/caip-5.md), which is required for IBC. The epoch number of the ID is used as the EVM `chainID`.

### API Breaking

* (types) [tharsis#503](https://github.com/cosmos/ethermint/pull/503) The `types.DenomDefault` constant for `"aphoton"` has been renamed to `types.AttoPhoton`.

### Improvements

* (types) [tharsis#504](https://github.com/cosmos/ethermint/pull/504) Unmarshal a JSON `EthAccount` using an Ethereum hex address in addition to Bech32.
* (types) [tharsis#503](https://github.com/cosmos/ethermint/pull/503) Add `--coin-denom` flag to testnet command that sets the given coin denomination to SDK and Ethermint parameters.
* (types) [tharsis#502](https://github.com/cosmos/ethermint/pull/502) `EthAccount` now also exposes the Ethereum hex address in `string` format to clients.
* (types) [tharsis#494](https://github.com/cosmos/ethermint/pull/494) Update `EthAccount` public key JSON type to `string`.
* (app) [tharsis#471](https://github.com/cosmos/ethermint/pull/471) Add `x/upgrade` module for managing software updates.
* (evm) [tharsis#458](https://github.com/cosmos/ethermint/pull/458) Define parameter for token denomination used for the EVM module.
* (evm) [tharsis#443](https://github.com/cosmos/ethermint/issues/443) Support custom Ethereum `ChainConfig` params.
* (types) [tharsis#434](https://github.com/cosmos/ethermint/issues/434) Update default denomination to Atto Photon (`aphoton`).
* (types) [tharsis#515](https://github.com/cosmos/ethermint/pull/515) Update minimum gas price to be 1.

### Bug Fixes

* (ante) [tharsis#525](https://github.com/cosmos/ethermint/pull/525) Add message validation decorator to `AnteHandler` for `MsgEthereumTx`.
* (types) [tharsis#507](https://github.com/cosmos/ethermint/pull/507) Fix hardcoded `aphoton` on `EthAccount` balance getter and setter.
* (types) [tharsis#501](https://github.com/cosmos/ethermint/pull/501) Fix bech32 encoding error by using the compressed ethereum secp256k1 public key.
* (evm) [tharsis#496](https://github.com/cosmos/ethermint/pull/496) Fix bugs on `journal.revert` and `CommitStateDB.Copy`.
* (types) [tharsis#480](https://github.com/cosmos/ethermint/pull/480) Update [BIP44](https://github.com/bitcoin/bips/blob/master/bip-0044.mediawiki) coin type to `60` to satisfy [EIP84](https://github.com/ethereum/EIPs/issues/84).
* (types) [tharsis#513](https://github.com/cosmos/ethermint/pull/513) Fix simulated transaction bug that was causing a consensus error by unintentionally affecting the state.

## [v0.1.0] - 2020-08-23

### Improvements

* (sdk) [tharsis#386](https://github.com/cosmos/ethermint/pull/386) Bump Cosmos SDK version to [v0.39.1](https://github.com/cosmos/cosmos-sdk/releases/tag/v0.39.1)
* (evm) [tharsis#181](https://github.com/cosmos/ethermint/issues/181) Updated EVM module to the recommended module structure.
* (app) [tharsis#188](https://github.com/cosmos/ethermint/issues/186)  Misc cleanup:
  * (evm) Rename `EthereumTxMsg` --> `MsgEthereumTx` and `EmintMsg` --> `MsgEthermint` for consistency with SDK standards
  * Updated integration and unit tests to use `EthermintApp` as testing suite
  * Use expected `Keeper` interface for `AccountKeeper`
  * Replaced `count` type in keeper with `int`
  * Add SDK events for transactions
* [tharsis#236](https://github.com/cosmos/ethermint/pull/236) Changes from upgrade:
  * (`app/ante`) Moved `AnteHandler` implementation to `app/ante`
  * (keys) Marked `ExportEthKeyCommand` as **UNSAFE**
  * (evm) Moved `BeginBlock` and `EndBlock` to `x/evm/abci.go`
* (evm) [tharsis#255](https://github.com/cosmos/ethermint/pull/255) Add missing `GenesisState` fields and support `ExportGenesis` functionality.
* [tharsis#272](https://github.com/cosmos/ethermint/pull/272) Add `Logger` for evm module.
* [tharsis#317](https://github.com/cosmos/ethermint/pull/317) `GenesisAccount` validation.
* (evm) [tharsis#319](https://github.com/cosmos/ethermint/pull/319) Various evm improvements:
  * Add transaction `[]*ethtypes.Logs` to evm's `GenesisState` to persist logs after an upgrade.
  * Remove evm `CodeKey` and `BlockKey`in favor of a prefix `Store`.
  * Set `BlockBloom` during `EndBlock` instead of `BeginBlock`.
  * `Commit` state object and `Finalize` storage after `InitGenesis` setup.
* (rpc) [tharsis#325](https://github.com/cosmos/ethermint/pull/325) `eth_coinbase` JSON-RPC query now returns the node's validator address.

### Features

* (build) [tharsis#378](https://github.com/cosmos/ethermint/pull/378) Create multi-node, local, automated testnet setup with `make localnet-start`.
* (rpc) [tharsis#330](https://github.com/cosmos/ethermint/issues/330) Implement `PublicFilterAPI`'s `EventSystem` which subscribes to Tendermint events upon `Filter` creation.
* (rpc) [tharsis#231](https://github.com/cosmos/ethermint/issues/231) Implement `NewBlockFilter` in rpc/filters.go which instantiates a polling block filter
  * Polls for new blocks via `BlockNumber` rpc call; if block number changes, it requests the new block via `GetBlockByNumber` rpc call and adds it to its internal list of blocks
  * Update `uninstallFilter` and `getFilterChanges` accordingly
  * `uninstallFilter` stops the polling goroutine
  * `getFilterChanges` returns the filter's internal list of block hashes and resets it
* (rpc) [tharsis#54](https://github.com/cosmos/ethermint/issues/54), [tharsis#55](https://github.com/cosmos/ethermint/issues/55)
  Implement `eth_getFilterLogs` and `eth_getLogs`:
  * For a given filter, look through each block for transactions. If there are transactions in the block, get the logs from it, and filter using the filterLogs method
  * `eth_getLogs` and `eth_getFilterChanges` for log filters use the same underlying method as `eth_getFilterLogs`
  * update `HandleMsgEthereumTx` to store logs using the ethereum hash
* (app) [tharsis#187](https://github.com/cosmos/ethermint/issues/187) Add support for simulations.

### Bug Fixes

* (evm) [tharsis#767](https://github.com/cosmos/ethermint/issues/767) Fix error of timeout when using Truffle to deploy contract.
* (evm) [tharsis#751](https://github.com/cosmos/ethermint/issues/751) Fix misused method to calculate block hash in evm related function.
* (evm) [tharsis#721](https://github.com/cosmos/ethermint/issues/721) Fix mismatch block hash in rpc response when use eth.getBlock.
* (evm) [tharsis#730](https://github.com/cosmos/ethermint/issues/730) Fix 'EIP2028' not open when Istanbul version has been enabled.
* (app) [tharsis#749](https://github.com/cosmos/ethermint/issues/749) Fix panic in `AnteHandler` when gas price larger than 100000
* (rpc) [tharsis#305](https://github.com/cosmos/ethermint/issues/305) Update `eth_getTransactionCount` to check for account existence before getting sequence and return 0 as the nonce if it doesn't exist.
* (evm) [tharsis#319](https://github.com/cosmos/ethermint/pull/319) Fix `SetBlockHash` that was setting the incorrect height during `BeginBlock`.
* (evm) [tharsis#176](https://github.com/cosmos/ethermint/issues/176) Updated Web3 transaction hash from using RLP hash. Now all transaction hashes exposed are amino hashes:
  * Removes `Hash()` (RLP) function from `MsgEthereumTx` to avoid confusion or misuse in future.<|MERGE_RESOLUTION|>--- conflicted
+++ resolved
@@ -40,12 +40,8 @@
 
 ### State Machine Breaking
 
-<<<<<<< HEAD
-* (evm) [tharsis#1124](https://github.com/tharsis/ethermint/pull/1124) Reject non-replay-protected tx in ante handler to prevent replay attack
-* (evm) [tharsis#1128](https://github.com/tharsis/ethermint/pull/1128) Clear tx logs if tx failed in post processing hooks
-=======
-* (evm) [tharsis#1124](https://github.com/evmos/ethermint/pull/1124) Reject non-replay-protected tx in ante handler to prevent replay attack
->>>>>>> 5e55e5c4
+* (evm) [\#1128](https://github.com/tharsis/ethermint/pull/1128) Clear tx logs if tx failed in post processing hooks
+* (evm) [tharsis#1124](https://github.com/tharsis/ethermint/pull/1124) Reject non-replay-protected tx in `AnteHandler` to prevent replay attack
 
 ### API Breaking
 
