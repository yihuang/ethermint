#!/usr/bin/env bash

set -eo pipefail

<<<<<<< HEAD
proto_dirs=$(find ./proto -path -prune -o -name '*.proto' -print0 | xargs -0 -n1 dirname | sort | uniq)
for dir in $proto_dirs; do
    protoc \
    -I "proto" \
    -I "third_party/proto" \
    --gocosmos_out=plugins=interfacetype+grpc:. \
    $(find "${dir}" -maxdepth 1 -name '*.proto')
    
    # command to generate gRPC gateway (*.pb.gw.go in respective modules) files
    protoc \
    -I "proto" \
    -I "third_party/proto" \
    --grpc-gateway_out=logtostderr=true:. \
    $(find "${dir}" -maxdepth 1 -name '*.proto')
    
done

=======
protoc_gen_gocosmos() {
  if ! grep "github.com/gogo/protobuf => github.com/regen-network/protobuf" go.mod &>/dev/null ; then
    echo -e "\tPlease run this command from somewhere inside the ethermint folder."
    return 1
  fi

  go get github.com/regen-network/cosmos-proto/protoc-gen-gocosmos 2>/dev/null
}

protoc_gen_gocosmos

proto_dirs=$(find ./proto -path -prune -o -name '*.proto' -print0 | xargs -0 -n1 dirname | sort | uniq)
for dir in $proto_dirs; do
  buf protoc \
  -I "proto" \
  -I "third_party/proto" \
  --gocosmos_out=plugins=interfacetype+grpc,\
Mgoogle/protobuf/any.proto=github.com/cosmos/cosmos-sdk/codec/types:. \
  $(find "${dir}" -maxdepth 1 -name '*.proto')

  # command to generate gRPC gateway (*.pb.gw.go in respective modules) files
  buf protoc \
  -I "proto" \
  -I "third_party/proto" \
  --grpc-gateway_out=logtostderr=true:. \
  $(find "${dir}" -maxdepth 1 -name '*.proto')

done

# generate codec/testdata proto code
buf protoc -I "proto" -I "third_party/proto" -I "testutil/testdata" --gocosmos_out=plugins=interfacetype+grpc,\
Mgoogle/protobuf/any.proto=github.com/cosmos/cosmos-sdk/codec/types:. ./testutil/testdata/*.proto

>>>>>>> ed313c94
# move proto files to the right places
cp -r github.com/cosmos/ethermint/* ./
rm -rf github.com<|MERGE_RESOLUTION|>--- conflicted
+++ resolved
@@ -2,25 +2,6 @@
 
 set -eo pipefail
 
-<<<<<<< HEAD
-proto_dirs=$(find ./proto -path -prune -o -name '*.proto' -print0 | xargs -0 -n1 dirname | sort | uniq)
-for dir in $proto_dirs; do
-    protoc \
-    -I "proto" \
-    -I "third_party/proto" \
-    --gocosmos_out=plugins=interfacetype+grpc:. \
-    $(find "${dir}" -maxdepth 1 -name '*.proto')
-    
-    # command to generate gRPC gateway (*.pb.gw.go in respective modules) files
-    protoc \
-    -I "proto" \
-    -I "third_party/proto" \
-    --grpc-gateway_out=logtostderr=true:. \
-    $(find "${dir}" -maxdepth 1 -name '*.proto')
-    
-done
-
-=======
 protoc_gen_gocosmos() {
   if ! grep "github.com/gogo/protobuf => github.com/regen-network/protobuf" go.mod &>/dev/null ; then
     echo -e "\tPlease run this command from somewhere inside the ethermint folder."
@@ -37,8 +18,7 @@
   buf protoc \
   -I "proto" \
   -I "third_party/proto" \
-  --gocosmos_out=plugins=interfacetype+grpc,\
-Mgoogle/protobuf/any.proto=github.com/cosmos/cosmos-sdk/codec/types:. \
+  --gocosmos_out=plugins=interfacetype+grpc:. \
   $(find "${dir}" -maxdepth 1 -name '*.proto')
 
   # command to generate gRPC gateway (*.pb.gw.go in respective modules) files
@@ -50,11 +30,6 @@
 
 done
 
-# generate codec/testdata proto code
-buf protoc -I "proto" -I "third_party/proto" -I "testutil/testdata" --gocosmos_out=plugins=interfacetype+grpc,\
-Mgoogle/protobuf/any.proto=github.com/cosmos/cosmos-sdk/codec/types:. ./testutil/testdata/*.proto
-
->>>>>>> ed313c94
 # move proto files to the right places
 cp -r github.com/cosmos/ethermint/* ./
 rm -rf github.com