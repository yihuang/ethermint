--- conflicted
+++ resolved
@@ -16,11 +16,7 @@
 )
 
 func init() {
-<<<<<<< HEAD
-	crypto.RegisterLegacyAminoCodec(types.ModuleCdc)
-=======
-	ethsecp256k1.RegisterCodec(types.ModuleCdc)
->>>>>>> ce4160de
+	ethsecp256k1.RegisterLegacyAminoCodec(types.ModuleCdc)
 }
 
 const (
@@ -87,20 +83,10 @@
 func DefaultSigVerificationGasConsumer(
 	meter sdk.GasMeter, sig signing.SignatureV2, params types.Params,
 ) error {
-<<<<<<< HEAD
 	pubkey := sig.PubKey
 	switch pubkey := pubkey.(type) {
-	case *ed25519.PubKey:
-		meter.ConsumeGas(params.SigVerifyCostED25519, "ante verify: ed25519")
-		return sdkerrors.Wrap(sdkerrors.ErrInvalidPubKey, "ED25519 public keys are unsupported")
-
 	case *secp256k1.PubKey:
 		meter.ConsumeGas(params.SigVerifyCostSecp256k1, "ante verify: secp256k1")
-=======
-	switch pubkey.(type) {
-	case ethsecp256k1.PubKey:
-		meter.ConsumeGas(secp256k1VerifyCost, "ante verify: secp256k1")
->>>>>>> ce4160de
 		return nil
 	
 	// support for etherum ECDSA secp256k1 keys
