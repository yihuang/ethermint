--- conflicted
+++ resolved
@@ -93,17 +93,8 @@
 	"github.com/cosmos/ethermint/server/config"
 	ethermint "github.com/cosmos/ethermint/types"
 	"github.com/cosmos/ethermint/x/evm"
-<<<<<<< HEAD
 	evmkeeper "github.com/cosmos/ethermint/x/evm/keeper"
 	evmtypes "github.com/cosmos/ethermint/x/evm/types"
-	// "github.com/cosmos/ethermint/x/faucet"
-=======
-
-	abci "github.com/tendermint/tendermint/abci/types"
-	"github.com/tendermint/tendermint/libs/log"
-	tmos "github.com/tendermint/tendermint/libs/os"
-	dbm "github.com/tendermint/tm-db"
->>>>>>> 4a619b1e
 )
 
 func init() {
@@ -153,15 +144,10 @@
 		transfer.AppModuleBasic{},
 		vesting.AppModuleBasic{},
 		evm.AppModuleBasic{},
-<<<<<<< HEAD
-		// faucet.AppModuleBasic{},
-=======
->>>>>>> 4a619b1e
 	)
 
 	// module account permissions
 	maccPerms = map[string][]string{
-<<<<<<< HEAD
 		authtypes.FeeCollectorName:     nil,
 		distrtypes.ModuleName:          nil,
 		minttypes.ModuleName:           {authtypes.Minter},
@@ -169,14 +155,6 @@
 		stakingtypes.NotBondedPoolName: {authtypes.Burner, authtypes.Staking},
 		govtypes.ModuleName:            {authtypes.Burner},
 		ibctransfertypes.ModuleName:    {authtypes.Minter, authtypes.Burner},
-=======
-		auth.FeeCollectorName:     nil,
-		distr.ModuleName:          nil,
-		mint.ModuleName:           {supply.Minter},
-		staking.BondedPoolName:    {supply.Burner, supply.Staking},
-		staking.NotBondedPoolName: {supply.Burner, supply.Staking},
-		gov.ModuleName:            {supply.Burner},
->>>>>>> 4a619b1e
 	}
 
 	// module accounts that are allowed to receive tokens
@@ -207,7 +185,6 @@
 	memKeys map[string]*sdk.MemoryStoreKey
 
 	// keepers
-<<<<<<< HEAD
 	AccountKeeper    authkeeper.AccountKeeper
 	BankKeeper       bankkeeper.Keeper
 	CapabilityKeeper *capabilitykeeper.Keeper
@@ -229,21 +206,6 @@
 
 	// ethermint keepers
 	EvmKeeper *evmkeeper.Keeper
-=======
-	AccountKeeper  auth.AccountKeeper
-	BankKeeper     bank.Keeper
-	SupplyKeeper   supply.Keeper
-	StakingKeeper  staking.Keeper
-	SlashingKeeper slashing.Keeper
-	MintKeeper     mint.Keeper
-	DistrKeeper    distr.Keeper
-	GovKeeper      gov.Keeper
-	CrisisKeeper   crisis.Keeper
-	UpgradeKeeper  upgrade.Keeper
-	ParamsKeeper   params.Keeper
-	EvidenceKeeper evidence.Keeper
-	EvmKeeper      *evm.Keeper
->>>>>>> 4a619b1e
 
 	// the module manager
 	mm *module.Manager
@@ -283,7 +245,6 @@
 	bApp.SetInterfaceRegistry(interfaceRegistry)
 
 	keys := sdk.NewKVStoreKeys(
-<<<<<<< HEAD
 		// SDK keys
 		authtypes.StoreKey, banktypes.StoreKey, stakingtypes.StoreKey,
 		minttypes.StoreKey, distrtypes.StoreKey, slashingtypes.StoreKey,
@@ -291,13 +252,6 @@
 		evidencetypes.StoreKey, ibctransfertypes.StoreKey, capabilitytypes.StoreKey,
 		// ethermint keys
 		evmtypes.StoreKey,
-		// faucet.StoreKey,
-=======
-		bam.MainStoreKey, auth.StoreKey, staking.StoreKey,
-		supply.StoreKey, mint.StoreKey, distr.StoreKey, slashing.StoreKey,
-		gov.StoreKey, params.StoreKey, upgrade.StoreKey, evidence.StoreKey,
-		evm.StoreKey,
->>>>>>> 4a619b1e
 	)
 
 	tkeys := sdk.NewTransientStoreKeys(paramstypes.TStoreKey)
@@ -360,7 +314,6 @@
 	app.IBCKeeper = ibckeeper.NewKeeper(
 		appCodec, keys[ibchost.StoreKey], app.GetSubspace(ibchost.ModuleName), app.StakingKeeper, scopedIBCKeeper,
 	)
-<<<<<<< HEAD
 
 	// register the proposal types
 	govRouter := govtypes.NewRouter()
@@ -386,8 +339,6 @@
 	ibcRouter := porttypes.NewRouter()
 	ibcRouter.AddRoute(ibctransfertypes.ModuleName, transferModule)
 	app.IBCKeeper.SetRouter(ibcRouter)
-=======
->>>>>>> 4a619b1e
 
 	// create evidence keeper with router
 	evidenceKeeper := evidencekeeper.NewKeeper(
@@ -400,9 +351,6 @@
 	app.EvmKeeper = evmkeeper.NewKeeper(
 		appCodec, keys[evmtypes.StoreKey], app.GetSubspace(evmtypes.ModuleName), app.AccountKeeper, app.BankKeeper,
 	)
-	// app.FaucetKeeper = faucet.NewKeeper(
-	// 	app.cdc, keys[faucet.StoreKey], app.BankKeeper,
-	// )
 
 	/****  Module Options ****/
 
@@ -430,16 +378,11 @@
 		staking.NewAppModule(appCodec, app.StakingKeeper, app.AccountKeeper, app.BankKeeper),
 		upgrade.NewAppModule(app.UpgradeKeeper),
 		evidence.NewAppModule(app.EvidenceKeeper),
-<<<<<<< HEAD
 		ibc.NewAppModule(app.IBCKeeper),
 		params.NewAppModule(app.ParamsKeeper),
 		transferModule,
 		// Ethermint app modules
 		evm.NewAppModule(app.EvmKeeper, app.AccountKeeper, app.BankKeeper),
-		// faucet.NewAppModule(app.FaucetKeeper),
-=======
-		evm.NewAppModule(app.EvmKeeper, app.AccountKeeper),
->>>>>>> 4a619b1e
 	)
 
 	// During begin block slashing happens after distr.BeginBlocker so that
@@ -464,18 +407,12 @@
 	// so that other modules that want to create or claim capabilities afterwards in InitChain
 	// can do so safely.
 	app.mm.SetOrderInitGenesis(
-<<<<<<< HEAD
 		// SDK modules
 		capabilitytypes.ModuleName, authtypes.ModuleName, banktypes.ModuleName, distrtypes.ModuleName, stakingtypes.ModuleName,
 		slashingtypes.ModuleName, govtypes.ModuleName, minttypes.ModuleName, crisistypes.ModuleName,
 		ibchost.ModuleName, genutiltypes.ModuleName, evidencetypes.ModuleName, ibctransfertypes.ModuleName,
 		// Ethermint modules
 		evmtypes.ModuleName,
-=======
-		auth.ModuleName, distr.ModuleName, staking.ModuleName, bank.ModuleName,
-		slashing.ModuleName, gov.ModuleName, mint.ModuleName, supply.ModuleName,
-		evm.ModuleName, crisis.ModuleName, genutil.ModuleName, evidence.ModuleName,
->>>>>>> 4a619b1e
 	)
 
 	app.mm.RegisterInvariants(&app.CrisisKeeper)
