--- conflicted
+++ resolved
@@ -1,180 +1,5 @@
 #!/bin/bash
 
-<<<<<<< HEAD
-# "stable" mode tests assume data is static
-# "live" mode tests assume data dynamic
-
-SCRIPT=$(basename ${BASH_SOURCE[0]})
-TEST=""
-QTD=1
-SLEEP_TIMEOUT=5
-TEST_QTD=1
-
-#PORT AND RPC_PORT 3 initial digits, to be concat with a suffix later when node is initialized
-RPC_PORT="854"
-IP_ADDR="0.0.0.0"
-MODE="rpc"
-
-KEY="mykey"
-CHAINID="ethermint-2"
-MONIKER="mymoniker"
-
-## default port prefixes for ethermintd
-NODE_P2P_PORT="2660"
-NODE_PORT="2663"
-NODE_RPC_PORT="2666"
-
-usage() {
-    echo "Usage: $SCRIPT"
-    echo "Optional command line arguments"
-    echo "-t <string>  -- Test to run. eg: rpc"
-    echo "-q <number>  -- Quantity of nodes to run. eg: 3"
-    echo "-z <number>  -- Quantity of nodes to run tests against eg: 3"
-    echo "-s <number>  -- Sleep between operations in secs. eg: 5"
-    exit 1
-}
-
-while getopts "h?t:q:z:s:" args; do
-    case $args in
-        h|\?)
-            usage;
-        exit;;
-        t ) TEST=${OPTARG};;
-        q ) QTD=${OPTARG};;
-        z ) TEST_QTD=${OPTARG};;
-        s ) SLEEP_TIMEOUT=${OPTARG};;
-    esac
-done
-
-set -euxo pipefail
-
-DATA_DIR=$(mktemp -d -t ethermint-datadir.XXXXX)
-
-if [[ ! "$DATA_DIR" ]]; then
-    echo "Could not create $DATA_DIR"
-    exit 1
-fi
-
-DATA_CLI_DIR=$(mktemp -d -t ethermint-cli-datadir.XXXXX)
-
-if [[ ! "$DATA_CLI_DIR" ]]; then
-    echo "Could not create $DATA_CLI_DIR"
-    exit 1
-fi
-
-# Compile ethermint
-echo "compiling ethermint"
-make build-ethermint
-
-# PID array declaration
-arr=()
-
-# PID arraycli declaration
-arrcli=()
-
-init_func() {
-    echo "create and add new keys"
-    "$PWD"/build/ethermintd config keyring-backend test --home "$DATA_CLI_DIR$i"
-    "$PWD"/build/ethermintd keys add $KEY"$i" --home "$DATA_CLI_DIR$i" --no-backup --chain-id $CHAINID
-    echo "init Ethermint with moniker=$MONIKER and chain-id=$CHAINID"
-    "$PWD"/build/ethermintd init $MONIKER --chain-id $CHAINID --home "$DATA_DIR$i"
-    echo "init ethermintd with chain-id=$CHAINID and config it trust-node true"
-    "$PWD"/build/ethermintd config chain-id $CHAINID --home "$DATA_CLI_DIR$i"
-    "$PWD"/build/ethermintd config output json --home "$DATA_CLI_DIR$i"
-    "$PWD"/build/ethermintd config indent true --home "$DATA_CLI_DIR$i"
-    "$PWD"/build/ethermintd config trust-node true --home "$DATA_CLI_DIR$i"
-    echo "prepare genesis: Allocate genesis accounts"
-    "$PWD"/build/ethermintd add-genesis-account \
-    "$("$PWD"/build/ethermintd keys show "$KEY$i" -a --home "$DATA_CLI_DIR$i" )" 1000000000000000000aphoton,1000000000000000000stake \
-    --home "$DATA_DIR$i" --home-client "$DATA_CLI_DIR$i"
-    echo "prepare genesis: Sign genesis transaction"
-    "$PWD"/build/ethermintd gentx --name $KEY"$i" --keyring-backend test --home "$DATA_DIR$i" --home-client "$DATA_CLI_DIR$i"
-    echo "prepare genesis: Collect genesis tx"
-    "$PWD"/build/ethermintd collect-gentxs --home "$DATA_DIR$i"
-    echo "prepare genesis: Run validate-genesis to ensure everything worked and that the genesis file is setup correctly"
-    "$PWD"/build/ethermintd validate-genesis --home "$DATA_DIR$i"
-}
-
-start_func() {
-    echo "starting ethermint node $i in background ..."
-    "$PWD"/build/ethermintd start --pruning=nothing --rpc.unsafe \
-    --p2p.laddr tcp://$IP_ADDR:$NODE_P2P_PORT"$i" --address tcp://$IP_ADDR:$NODE_PORT"$i" --rpc.laddr tcp://$IP_ADDR:$NODE_RPC_PORT"$i" \
-    --home "$DATA_DIR$i" \
-    >"$DATA_DIR"/node"$i".log 2>&1 & disown
-    
-    ETHERMINT_PID=$!
-    echo "started ethermint node, pid=$ETHERMINT_PID"
-    # add PID to array
-    arr+=("$ETHERMINT_PID")
-}
-
-start_cli_func() {
-    echo "starting ethermint node $i in background ..."
-    "$PWD"/build/ethermintd rest-server --unlock-key $KEY"$i" --chain-id $CHAINID --trace \
-    --laddr "tcp://localhost:$RPC_PORT$i" --node tcp://$IP_ADDR:$NODE_RPC_PORT"$i" \
-    --home "$DATA_CLI_DIR$i" --read-timeout 30 --write-timeout 30 \
-    >"$DATA_CLI_DIR"/cli"$i".log 2>&1 & disown
-    
-    ETHERMINT_CLI_PID=$!
-    echo "started ethermintd node, pid=$ETHERMINT_CLI_PID"
-    # add PID to array
-    arrcli+=("$ETHERMINT_CLI_PID")
-}
-
-# Run node with static blockchain database
-# For loop N times
-for i in $(seq 1 "$QTD"); do
-    init_func "$i"
-    start_func "$i"
-    sleep 1
-    start_cli_func "$i"
-    echo "sleeping $SLEEP_TIMEOUT seconds for startup"
-    sleep "$SLEEP_TIMEOUT"
-    echo "done sleeping"
-done
-
-echo "sleeping $SLEEP_TIMEOUT seconds before running tests ... "
-sleep "$SLEEP_TIMEOUT"
-echo "done sleeping"
-
-set +e
-
-if [[ -z $TEST || $TEST == "rpc" ]]; then
-    
-    for i in $(seq 1 "$TEST_QTD"); do
-        HOST_RPC=http://$IP_ADDR:$RPC_PORT"$i"
-        echo "going to test ethermint node $HOST_RPC ..."
-        MODE=$MODE HOST=$HOST_RPC go test ./tests/... -timeout=300s -v -short
-        
-        RPC_FAIL=$?
-    done
-    
-fi
-
-stop_func() {
-    ETHERMINT_PID=$i
-    echo "shutting down node, pid=$ETHERMINT_PID ..."
-    
-    # Shutdown ethermint node
-    kill -9 "$ETHERMINT_PID"
-    wait "$ETHERMINT_PID"
-}
-
-
-for i in "${arrcli[@]}"; do
-    stop_func "$i"
-done
-
-for i in "${arr[@]}"; do
-    stop_func "$i"
-done
-
-if [[ (-z $TEST || $TEST == "rpc") && $RPC_FAIL -ne 0 ]]; then
-    exit $RPC_FAIL
-else
-    exit 0
-fi
-=======
 CHAINID="ethermint-1337"
 MONIKER="localtestnet"
 
@@ -225,5 +50,4 @@
 echo -e "ethermintcli rest-server --laddr \"tcp://localhost:8545\" --wsport 8546 --unlock-key $VAL_KEY,$USER1_KEY,$USER2_KEY --chain-id $CHAINID --trace\n"
 
 # Start the node (remove the --pruning=nothing flag if historical queries are not needed)
-ethermintd start --pruning=nothing --rpc.unsafe --log_level "main:info,state:info,mempool:info" --trace
->>>>>>> 4a619b1e
+ethermintd start --pruning=nothing --rpc.unsafe --log_level "main:info,state:info,mempool:info" --trace