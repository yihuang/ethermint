build:
  roots:
    - proto
    - third_party/proto
  excludes:
    - third_party/proto/google/protobuf
lint:
  use:
    - DEFAULT
    - COMMENTS
    - FILE_LOWER_SNAKE_CASE
  except:
    - UNARY_RPC
    - COMMENT_FIELD
    - SERVICE_SUFFIX
    - PACKAGE_VERSION_SUFFIX
    - RPC_REQUEST_STANDARD_NAME
  ignore:
    - tendermint
    - gogoproto
    - cosmos_proto
<<<<<<< HEAD
    - cosmos
    - ibc
=======
>>>>>>> ed313c94
    - google
    - confio
breaking:
  use:
    - FILE
  ignore:
    - tendermint
    - gogoproto
    - cosmos_proto
<<<<<<< HEAD
    - cosmos
    - ibc
    - google
    - confio
=======
    - google
>>>>>>> ed313c94
<|MERGE_RESOLUTION|>--- conflicted
+++ resolved
@@ -19,11 +19,6 @@
     - tendermint
     - gogoproto
     - cosmos_proto
-<<<<<<< HEAD
-    - cosmos
-    - ibc
-=======
->>>>>>> ed313c94
     - google
     - confio
 breaking:
@@ -33,11 +28,4 @@
     - tendermint
     - gogoproto
     - cosmos_proto
-<<<<<<< HEAD
-    - cosmos
-    - ibc
-    - google
-    - confio
-=======
-    - google
->>>>>>> ed313c94
+    - google