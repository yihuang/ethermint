--- conflicted
+++ resolved
@@ -765,23 +765,6 @@
 func (csdb *CommitStateDB) Copy() *CommitStateDB {
 
 	// copy all the basic fields, initialize the memory ones
-<<<<<<< HEAD
-	state := &CommitStateDB{
-		ctx:                  csdb.ctx,
-		storeKey:             csdb.storeKey,
-		paramSpace:           csdb.paramSpace,
-		accountKeeper:        csdb.accountKeeper,
-		bankKeeper:           csdb.bankKeeper,
-		stateObjects:         []stateEntry{},
-		addressToObjectIndex: make(map[ethcmn.Address]int),
-		stateObjectsDirty:    make(map[ethcmn.Address]struct{}),
-		refund:               csdb.refund,
-		logSize:              csdb.logSize,
-		preimages:            make([]preimageEntry, len(csdb.preimages)),
-		hashToPreimageIndex:  make(map[ethcmn.Hash]int, len(csdb.hashToPreimageIndex)),
-		journal:              newJournal(),
-	}
-=======
 	state := &CommitStateDB{}
 	CopyCommitStateDB(csdb, state)
 
@@ -796,6 +779,7 @@
 	to.storeKey = from.storeKey
 	to.paramSpace = from.paramSpace
 	to.accountKeeper = from.accountKeeper
+	to.bankKeeper = from.bankKeeper
 	to.stateObjects = []stateEntry{}
 	to.addressToObjectIndex = make(map[ethcmn.Address]int)
 	to.stateObjectsDirty = make(map[ethcmn.Address]struct{})
@@ -804,7 +788,6 @@
 	to.preimages = make([]preimageEntry, len(from.preimages))
 	to.hashToPreimageIndex = make(map[ethcmn.Hash]int, len(from.hashToPreimageIndex))
 	to.journal = newJournal()
->>>>>>> 4a619b1e
 
 	// copy the dirty states, logs, and preimages
 	for _, dirty := range from.journal.dirties {
