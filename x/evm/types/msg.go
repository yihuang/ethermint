package types

import (
	"crypto/ecdsa"
	"errors"
	"fmt"
	"io"
	"math/big"

<<<<<<< HEAD
	ethermint "github.com/cosmos/ethermint/types"
=======
	"github.com/cosmos/ethermint/types"
	"gopkg.in/yaml.v2"
>>>>>>> ffbb2076

	sdk "github.com/cosmos/cosmos-sdk/types"
	sdkerrors "github.com/cosmos/cosmos-sdk/types/errors"

	ethcmn "github.com/ethereum/go-ethereum/common"
	ethtypes "github.com/ethereum/go-ethereum/core/types"
	ethcrypto "github.com/ethereum/go-ethereum/crypto"
	"github.com/ethereum/go-ethereum/rlp"
)

var (
	_ sdk.Msg = &MsgEthereumTx{}
	_ sdk.Tx  = &MsgEthereumTx{}
)

var big8 = big.NewInt(8)

// message type and route constants
const (
	// TypeMsgEthereumTx defines the type string of an Ethereum tranasction
	TypeMsgEthereumTx = "ethereum"
)

// NewMsgEthereumTx returns a reference to a new Ethereum transaction message.
func NewMsgEthereumTx(
	nonce uint64, to *ethcmn.Address, amount *big.Int,
	gasLimit uint64, gasPrice *big.Int, payload []byte,
) *MsgEthereumTx {
	return newMsgEthereumTx(nonce, to, amount, gasLimit, gasPrice, payload)
}

// NewMsgEthereumTxContract returns a reference to a new Ethereum transaction
// message designated for contract creation.
func NewMsgEthereumTxContract(
	nonce uint64, amount *big.Int, gasLimit uint64, gasPrice *big.Int, payload []byte,
) *MsgEthereumTx {
	return newMsgEthereumTx(nonce, nil, amount, gasLimit, gasPrice, payload)
}

func newMsgEthereumTx(
	nonce uint64, to *ethcmn.Address, amount *big.Int, // nolint: interfacer
	gasLimit uint64, gasPrice *big.Int, payload []byte,
) *MsgEthereumTx {
	if len(payload) > 0 {
		payload = ethcmn.CopyBytes(payload)
	}

<<<<<<< HEAD
	var toStr string
	if to != nil {
		toStr = to.String()
	}

	txData := &TxData{
		AccountNonce: nonce,
		Recipient:    &Recipient{Address: toStr},
=======
	var recipient *Recipient
	if to != nil {
		recipient = &Recipient{Address: to.String()}
	}

	txData := TxData{
		AccountNonce: nonce,
		Recipient:    recipient,
>>>>>>> ffbb2076
		Payload:      payload,
		GasLimit:     gasLimit,
		Amount:       sdk.ZeroInt(),
		Price:        sdk.ZeroInt(),
		V:            []byte{},
		R:            []byte{},
		S:            []byte{},
	}

	if amount != nil {
		txData.Amount = sdk.NewIntFromBigInt(amount)
	}
	if gasPrice != nil {
		txData.Price = sdk.NewIntFromBigInt(gasPrice)
	}

<<<<<<< HEAD
	return &MsgEthereumTx{Data: txData}
=======
	return MsgEthereumTx{Data: txData}
}

func (msg MsgEthereumTx) String() string {
	out, _ := yaml.Marshal(msg.Data)
	return string(out)
>>>>>>> ffbb2076
}

// Route returns the route value of an MsgEthereumTx.
func (msg MsgEthereumTx) Route() string { return RouterKey }

// Type returns the type value of an MsgEthereumTx.
func (msg MsgEthereumTx) Type() string { return TypeMsgEthereumTx }

// ValidateBasic implements the sdk.Msg interface. It performs basic validation
// checks of a Transaction. If returns an error if validation fails.
func (msg MsgEthereumTx) ValidateBasic() error {
	if msg.Data.Price.IsZero() {
<<<<<<< HEAD
		return sdkerrors.Wrapf(ethermint.ErrInvalidValue, "gas price cannot be 0")
	}

	if msg.Data.Price.IsNegative() {
		return sdkerrors.Wrapf(ethermint.ErrInvalidValue, "gas price cannot be negative %s", msg.Data.Price)
=======
		return sdkerrors.Wrapf(types.ErrInvalidValue, "gas price cannot be 0")
	}

	if msg.Data.Price.IsNegative() {
		return sdkerrors.Wrapf(types.ErrInvalidValue, "gas price cannot be negative %s", msg.Data.Price)
>>>>>>> ffbb2076
	}

	// Amount can be 0
	if msg.Data.Amount.IsNegative() {
<<<<<<< HEAD
		return sdkerrors.Wrapf(ethermint.ErrInvalidValue, "amount cannot be negative %s", msg.Data.Amount)
=======
		return sdkerrors.Wrapf(types.ErrInvalidValue, "amount cannot be negative %s", msg.Data.Amount)
>>>>>>> ffbb2076
	}

	return nil
}

// To returns the recipient address of the transaction. It returns nil if the
// transaction is a contract creation.
func (msg MsgEthereumTx) To() *ethcmn.Address {
	if msg.Data.Recipient == nil {
		return nil
	}

	recipient := ethcmn.HexToAddress(msg.Data.Recipient.Address)
	return &recipient
}

// GetMsgs returns a single MsgEthereumTx as an sdk.Msg.
func (msg *MsgEthereumTx) GetMsgs() []sdk.Msg {
	return []sdk.Msg{msg}
}

// GetSigners returns the expected signers for an Ethereum transaction message.
// For such a message, there should exist only a single 'signer'.
//
// NOTE: This method panics if 'VerifySig' hasn't been called first.
func (msg MsgEthereumTx) GetSigners() []sdk.AccAddress {
	sender := msg.GetFrom()
	if sender.Empty() {
		panic("must use 'VerifySig' with a chain ID to get the signer")
	}
	return []sdk.AccAddress{sender}
}

// GetSignBytes returns the Amino bytes of an Ethereum transaction message used
// for signing.
//
// NOTE: This method cannot be used as a chain ID is needed to create valid bytes
// to sign over. Use 'RLPSignBytes' instead.
func (msg MsgEthereumTx) GetSignBytes() []byte {
	panic("must use 'RLPSignBytes' with a chain ID to get the valid bytes to sign")
}

// RLPSignBytes returns the RLP hash of an Ethereum transaction message with a
// given chainID used for signing.
func (msg MsgEthereumTx) RLPSignBytes(chainID *big.Int) ethcmn.Hash {
	var recipient *ethcmn.Address
	if msg.Data.Recipient != nil {
		to := ethcmn.HexToAddress(msg.Data.Recipient.Address)
		recipient = &to
	}

	return rlpHash([]interface{}{
		msg.Data.AccountNonce,
		msg.Data.Price.BigInt(),
		msg.Data.GasLimit,
<<<<<<< HEAD
		recipient,
=======
		msg.To(),
>>>>>>> ffbb2076
		msg.Data.Amount.BigInt(),
		msg.Data.Payload,
		chainID,
		uint(0),
		uint(0),
	})
}

// EncodeRLP implements the rlp.Encoder interface.
func (msg *MsgEthereumTx) EncodeRLP(w io.Writer) error {
<<<<<<< HEAD
	var recipient *ethcmn.Address
	if msg.Data.Recipient != nil {
		to := ethcmn.HexToAddress(msg.Data.Recipient.Address)
		recipient = &to
	}
=======
>>>>>>> ffbb2076
	var hash ethcmn.Hash
	if len(msg.Data.Hash) > 0 {
		hash = ethcmn.HexToHash(msg.Data.Hash)
	}
<<<<<<< HEAD
=======

>>>>>>> ffbb2076
	data := struct {
		AccountNonce uint64
		Price        *big.Int        `json:"gasPrice"`
		GasLimit     uint64          `json:"gas"`
		Recipient    *ethcmn.Address `json:"to" rlp:"nil"` // nil means contract creation
		Amount       *big.Int        `json:"value"`
		Payload      []byte          `json:"input"`

		// signature values
		V *big.Int `json:"v"`
		R *big.Int `json:"r"`
		S *big.Int `json:"s"`

		// hash is only used when marshaling to JSON
		Hash *ethcmn.Hash `json:"hash" rlp:"-"`
	}{
		AccountNonce: msg.Data.AccountNonce,
		Price:        msg.Data.Price.BigInt(),
		GasLimit:     msg.Data.GasLimit,
<<<<<<< HEAD
		Recipient:    recipient,
=======
		Recipient:    msg.To(),
>>>>>>> ffbb2076
		Amount:       msg.Data.Amount.BigInt(),
		Payload:      msg.Data.Payload,
		V:            new(big.Int).SetBytes(msg.Data.V),
		R:            new(big.Int).SetBytes(msg.Data.R),
		S:            new(big.Int).SetBytes(msg.Data.S),
		Hash:         &hash,
	}
	return rlp.Encode(w, data)
}

// DecodeRLP implements the rlp.Decoder interface.
func (msg *MsgEthereumTx) DecodeRLP(s *rlp.Stream) error {
	_, size, err := s.Kind()
	if err != nil {
		// return error if stream is too large
		return err
	}

	var data struct {
		AccountNonce uint64
		Price        *big.Int        `json:"gasPrice"`
		GasLimit     uint64          `json:"gas"`
		Recipient    *ethcmn.Address `json:"to" rlp:"nil"` // nil means contract creation
		Amount       *big.Int        `json:"value"`
		Payload      []byte          `json:"input"`

		// signature values
		V *big.Int `json:"v"`
		R *big.Int `json:"r"`
		S *big.Int `json:"s"`

		// hash is only used when marshaling to JSON
		Hash *ethcmn.Hash `json:"hash" rlp:"-"`
	}

	if err := s.Decode(&data); err != nil {
		return err
	}

	var hash string
	if data.Hash != nil {
		hash = data.Hash.String()
	}

<<<<<<< HEAD
	msg.Data = &TxData{
		AccountNonce: data.AccountNonce,
		Price:        sdk.NewIntFromBigInt(data.Price),
		GasLimit:     data.GasLimit,
		Recipient:    &Recipient{Address: data.Recipient.String()},
=======
	var recipient *Recipient
	if data.Recipient != nil {
		recipient = &Recipient{Address: data.Recipient.String()}
	}

	msg.Data = TxData{
		AccountNonce: data.AccountNonce,
		Price:        sdk.NewIntFromBigInt(data.Price),
		GasLimit:     data.GasLimit,
		Recipient:    recipient,
>>>>>>> ffbb2076
		Amount:       sdk.NewIntFromBigInt(data.Amount),
		Payload:      data.Payload,
		V:            data.V.Bytes(),
		R:            data.R.Bytes(),
		S:            data.S.Bytes(),
		Hash:         hash,
	}

<<<<<<< HEAD
	msg.Size_ = float64(ethcmn.StorageSize(rlp.ListSize(size)))
=======
	msg.size.Store(ethcmn.StorageSize(rlp.ListSize(size)))
>>>>>>> ffbb2076
	return nil
}

// Sign calculates a secp256k1 ECDSA signature and signs the transaction. It
// takes a private key and chainID to sign an Ethereum transaction according to
// EIP155 standard. It mutates the transaction as it populates the V, R, S
// fields of the Transaction's Signature.
func (msg *MsgEthereumTx) Sign(chainID *big.Int, priv *ecdsa.PrivateKey) error {
	txHash := msg.RLPSignBytes(chainID)

	sig, err := ethcrypto.Sign(txHash[:], priv)
	if err != nil {
		return err
	}

	if len(sig) != 65 {
		return fmt.Errorf("wrong size for signature: got %d, want 65", len(sig))
	}

	r := new(big.Int).SetBytes(sig[:32])
	s := new(big.Int).SetBytes(sig[32:64])

	var v *big.Int

	if chainID.Sign() == 0 {
		v = new(big.Int).SetBytes([]byte{sig[64] + 27})
	} else {
		v = big.NewInt(int64(sig[64] + 35))
		chainIDMul := new(big.Int).Mul(chainID, big.NewInt(2))

		v.Add(v, chainIDMul)
	}

	msg.Data.V = v.Bytes()
	msg.Data.R = r.Bytes()
	msg.Data.S = s.Bytes()
	return nil
}

// VerifySig attempts to verify a Transaction's signature for a given chainID.
// A derived address is returned upon success or an error if recovery fails.
func (msg *MsgEthereumTx) VerifySig(chainID *big.Int) (ethcmn.Address, error) {
	v, r, s := msg.RawSignatureValues()
	signer := ethtypes.NewEIP155Signer(chainID)

	if msg.From != nil {
		// If the signer used to derive from in a previous call is not the same as
		// used current, invalidate the cache.
		fromSigner := ethtypes.NewEIP155Signer(new(big.Int).SetBytes(msg.From.Signer.chainId))
		if signer.Equal(fromSigner) {
			return ethcmn.HexToAddress(msg.From.Address), nil
		}
	}

	// do not allow recovery for transactions with an unprotected chainID
	if chainID.Sign() == 0 {
		return ethcmn.Address{}, errors.New("chainID cannot be zero")
	}

	chainIDMul := new(big.Int).Mul(chainID, big.NewInt(2))
	V := new(big.Int).Sub(v, chainIDMul)
	V.Sub(V, big8)

	sigHash := msg.RLPSignBytes(chainID)
	sender, err := recoverEthSig(r, s, V, sigHash)
	if err != nil {
		return ethcmn.Address{}, err
	}

	msg.From = &SigCache{
		Signer: &EIP155Signer{
			chainId:    chainID.Bytes(),
			chainIdMul: new(big.Int).Mul(chainID, big.NewInt(2)).Bytes(),
		},
		Address: sender.String(),
	}
	return sender, nil
}

// GetGas implements the GasTx interface. It returns the GasLimit of the transaction.
func (msg MsgEthereumTx) GetGas() uint64 {
	return msg.Data.GasLimit
}

// Fee returns gasprice * gaslimit.
func (msg MsgEthereumTx) Fee() *big.Int {
	gasPrice := msg.Data.Price.BigInt()
	gasLimit := new(big.Int).SetUint64(msg.Data.GasLimit)
	return new(big.Int).Mul(gasPrice, gasLimit)
}

// ChainID returns which chain id this transaction was signed for (if at all)
func (msg *MsgEthereumTx) ChainID() *big.Int {
<<<<<<< HEAD
	return deriveChainID(new(big.Int).SetBytes(msg.Data.V))
=======
	v := new(big.Int).SetBytes(msg.Data.V)
	return deriveChainID(v)
>>>>>>> ffbb2076
}

// Cost returns amount + gasprice * gaslimit.
func (msg MsgEthereumTx) Cost() *big.Int {
	total := msg.Fee()
	total.Add(total, msg.Data.Amount.BigInt())
	return total
}

// RawSignatureValues returns the V, R, S signature values of the transaction.
// The return values should not be modified by the caller.
func (msg MsgEthereumTx) RawSignatureValues() (v, r, s *big.Int) {
	return new(big.Int).SetBytes(msg.Data.V),
		new(big.Int).SetBytes(msg.Data.R),
		new(big.Int).SetBytes(msg.Data.S)
}

// GetFrom loads the ethereum sender address from the sigcache and returns an
// sdk.AccAddress from its bytes
func (msg *MsgEthereumTx) GetFrom() sdk.AccAddress {
	if msg.From == nil {
		return nil
	}

	return sdk.AccAddress(ethcmn.HexToAddress(msg.From.Address).Bytes())
}

// deriveChainID derives the chain id from the given v parameter
func deriveChainID(v *big.Int) *big.Int {
	if v.BitLen() <= 64 {
		v := v.Uint64()
		if v == 27 || v == 28 {
			return new(big.Int)
		}
		return new(big.Int).SetUint64((v - 35) / 2)
	}
	v = new(big.Int).Sub(v, big.NewInt(35))
	return v.Div(v, big.NewInt(2))
}<|MERGE_RESOLUTION|>--- conflicted
+++ resolved
@@ -7,12 +7,7 @@
 	"io"
 	"math/big"
 
-<<<<<<< HEAD
 	ethermint "github.com/cosmos/ethermint/types"
-=======
-	"github.com/cosmos/ethermint/types"
-	"gopkg.in/yaml.v2"
->>>>>>> ffbb2076
 
 	sdk "github.com/cosmos/cosmos-sdk/types"
 	sdkerrors "github.com/cosmos/cosmos-sdk/types/errors"
@@ -60,25 +55,14 @@
 		payload = ethcmn.CopyBytes(payload)
 	}
 
-<<<<<<< HEAD
-	var toStr string
-	if to != nil {
-		toStr = to.String()
-	}
-
-	txData := &TxData{
-		AccountNonce: nonce,
-		Recipient:    &Recipient{Address: toStr},
-=======
 	var recipient *Recipient
 	if to != nil {
 		recipient = &Recipient{Address: to.String()}
 	}
 
-	txData := TxData{
+	txData := &TxData{
 		AccountNonce: nonce,
 		Recipient:    recipient,
->>>>>>> ffbb2076
 		Payload:      payload,
 		GasLimit:     gasLimit,
 		Amount:       sdk.ZeroInt(),
@@ -95,16 +79,7 @@
 		txData.Price = sdk.NewIntFromBigInt(gasPrice)
 	}
 
-<<<<<<< HEAD
 	return &MsgEthereumTx{Data: txData}
-=======
-	return MsgEthereumTx{Data: txData}
-}
-
-func (msg MsgEthereumTx) String() string {
-	out, _ := yaml.Marshal(msg.Data)
-	return string(out)
->>>>>>> ffbb2076
 }
 
 // Route returns the route value of an MsgEthereumTx.
@@ -117,28 +92,16 @@
 // checks of a Transaction. If returns an error if validation fails.
 func (msg MsgEthereumTx) ValidateBasic() error {
 	if msg.Data.Price.IsZero() {
-<<<<<<< HEAD
 		return sdkerrors.Wrapf(ethermint.ErrInvalidValue, "gas price cannot be 0")
 	}
 
 	if msg.Data.Price.IsNegative() {
 		return sdkerrors.Wrapf(ethermint.ErrInvalidValue, "gas price cannot be negative %s", msg.Data.Price)
-=======
-		return sdkerrors.Wrapf(types.ErrInvalidValue, "gas price cannot be 0")
-	}
-
-	if msg.Data.Price.IsNegative() {
-		return sdkerrors.Wrapf(types.ErrInvalidValue, "gas price cannot be negative %s", msg.Data.Price)
->>>>>>> ffbb2076
 	}
 
 	// Amount can be 0
 	if msg.Data.Amount.IsNegative() {
-<<<<<<< HEAD
 		return sdkerrors.Wrapf(ethermint.ErrInvalidValue, "amount cannot be negative %s", msg.Data.Amount)
-=======
-		return sdkerrors.Wrapf(types.ErrInvalidValue, "amount cannot be negative %s", msg.Data.Amount)
->>>>>>> ffbb2076
 	}
 
 	return nil
@@ -184,21 +147,11 @@
 // RLPSignBytes returns the RLP hash of an Ethereum transaction message with a
 // given chainID used for signing.
 func (msg MsgEthereumTx) RLPSignBytes(chainID *big.Int) ethcmn.Hash {
-	var recipient *ethcmn.Address
-	if msg.Data.Recipient != nil {
-		to := ethcmn.HexToAddress(msg.Data.Recipient.Address)
-		recipient = &to
-	}
-
 	return rlpHash([]interface{}{
 		msg.Data.AccountNonce,
 		msg.Data.Price.BigInt(),
 		msg.Data.GasLimit,
-<<<<<<< HEAD
-		recipient,
-=======
 		msg.To(),
->>>>>>> ffbb2076
 		msg.Data.Amount.BigInt(),
 		msg.Data.Payload,
 		chainID,
@@ -209,22 +162,11 @@
 
 // EncodeRLP implements the rlp.Encoder interface.
 func (msg *MsgEthereumTx) EncodeRLP(w io.Writer) error {
-<<<<<<< HEAD
-	var recipient *ethcmn.Address
-	if msg.Data.Recipient != nil {
-		to := ethcmn.HexToAddress(msg.Data.Recipient.Address)
-		recipient = &to
-	}
-=======
->>>>>>> ffbb2076
 	var hash ethcmn.Hash
 	if len(msg.Data.Hash) > 0 {
 		hash = ethcmn.HexToHash(msg.Data.Hash)
 	}
-<<<<<<< HEAD
-=======
-
->>>>>>> ffbb2076
+
 	data := struct {
 		AccountNonce uint64
 		Price        *big.Int        `json:"gasPrice"`
@@ -244,11 +186,7 @@
 		AccountNonce: msg.Data.AccountNonce,
 		Price:        msg.Data.Price.BigInt(),
 		GasLimit:     msg.Data.GasLimit,
-<<<<<<< HEAD
-		Recipient:    recipient,
-=======
 		Recipient:    msg.To(),
->>>>>>> ffbb2076
 		Amount:       msg.Data.Amount.BigInt(),
 		Payload:      msg.Data.Payload,
 		V:            new(big.Int).SetBytes(msg.Data.V),
@@ -293,24 +231,16 @@
 		hash = data.Hash.String()
 	}
 
-<<<<<<< HEAD
+	var recipient *Recipient
+	if data.Recipient != nil {
+		recipient = &Recipient{Address: data.Recipient.String()}
+	}
+
 	msg.Data = &TxData{
 		AccountNonce: data.AccountNonce,
 		Price:        sdk.NewIntFromBigInt(data.Price),
 		GasLimit:     data.GasLimit,
-		Recipient:    &Recipient{Address: data.Recipient.String()},
-=======
-	var recipient *Recipient
-	if data.Recipient != nil {
-		recipient = &Recipient{Address: data.Recipient.String()}
-	}
-
-	msg.Data = TxData{
-		AccountNonce: data.AccountNonce,
-		Price:        sdk.NewIntFromBigInt(data.Price),
-		GasLimit:     data.GasLimit,
 		Recipient:    recipient,
->>>>>>> ffbb2076
 		Amount:       sdk.NewIntFromBigInt(data.Amount),
 		Payload:      data.Payload,
 		V:            data.V.Bytes(),
@@ -319,11 +249,7 @@
 		Hash:         hash,
 	}
 
-<<<<<<< HEAD
 	msg.Size_ = float64(ethcmn.StorageSize(rlp.ListSize(size)))
-=======
-	msg.size.Store(ethcmn.StorageSize(rlp.ListSize(size)))
->>>>>>> ffbb2076
 	return nil
 }
 
@@ -417,12 +343,8 @@
 
 // ChainID returns which chain id this transaction was signed for (if at all)
 func (msg *MsgEthereumTx) ChainID() *big.Int {
-<<<<<<< HEAD
-	return deriveChainID(new(big.Int).SetBytes(msg.Data.V))
-=======
 	v := new(big.Int).SetBytes(msg.Data.V)
 	return deriveChainID(v)
->>>>>>> ffbb2076
 }
 
 // Cost returns amount + gasprice * gaslimit.
