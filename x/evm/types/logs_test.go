--- conflicted
+++ resolved
@@ -1,29 +1,10 @@
 package types
 
 import (
-<<<<<<< HEAD
-	"testing"
-
-	"github.com/stretchr/testify/require"
-
 	ethcmn "github.com/ethereum/go-ethereum/common"
-	ethcrypto "github.com/ethereum/go-ethereum/crypto"
-
-	"github.com/cosmos/ethermint/crypto/ethsecp256k1"
-)
-
-func TestTransactionLogsValidate(t *testing.T) {
-	priv, err := ethsecp256k1.GenerateKey()
-	require.NoError(t, err)
-	addr := ethcrypto.PubkeyToAddress(priv.ToECDSA().PublicKey).String()
-
-=======
-	ethcmn "github.com/ethereum/go-ethereum/common"
-	ethtypes "github.com/ethereum/go-ethereum/core/types"
 )
 
 func (suite *GenesisTestSuite) TestTransactionLogsValidate() {
->>>>>>> ffbb2076
 	testCases := []struct {
 		name    string
 		txLogs  TransactionLogs
@@ -32,29 +13,16 @@
 		{
 			"valid log",
 			TransactionLogs{
-<<<<<<< HEAD
-				Hash: ethcmn.BytesToHash([]byte("tx_hash")).String(),
+				Hash: suite.hash.String(),
 				Logs: []*Log{
 					{
-						Address:     addr,
-						Topics:      []string{ethcmn.BytesToHash([]byte("topic")).String()},
-						Data:        []byte("data"),
-						BlockNumber: 1,
-						TxHash:      ethcmn.BytesToHash([]byte("tx_hash")).String(),
-						TxIndex:     1,
-						BlockHash:   ethcmn.BytesToHash([]byte("block_hash")).String(),
-=======
-				Hash: suite.hash.String(),
-				Logs: []*ethtypes.Log{
-					{
 						Address:     suite.address,
-						Topics:      []ethcmn.Hash{ethcmn.BytesToHash([]byte("topic"))},
+						Topics:      []string{suite.hash},
 						Data:        []byte("data"),
 						BlockNumber: 1,
 						TxHash:      suite.hash,
 						TxIndex:     1,
 						BlockHash:   suite.hash,
->>>>>>> ffbb2076
 						Index:       1,
 						Removed:     false,
 					},
@@ -72,41 +40,24 @@
 		{
 			"invalid log",
 			TransactionLogs{
-<<<<<<< HEAD
-				Hash: ethcmn.BytesToHash([]byte("tx_hash")).String(),
-				Logs: []*Log{{}},
-=======
 				Hash: suite.hash.String(),
-				Logs: []*ethtypes.Log{nil},
->>>>>>> ffbb2076
+				Logs: []*Log{nil},
 			},
 			false,
 		},
 		{
 			"hash mismatch log",
 			TransactionLogs{
-<<<<<<< HEAD
-				Hash: ethcmn.BytesToHash([]byte("tx_hash")).String(),
+				Hash: suite.hash.String(),
 				Logs: []*Log{
 					{
-						Address:     addr,
-						Topics:      []string{ethcmn.BytesToHash([]byte("topic")).String()},
-=======
-				Hash: suite.hash.String(),
-				Logs: []*ethtypes.Log{
-					{
 						Address:     suite.address,
-						Topics:      []ethcmn.Hash{ethcmn.BytesToHash([]byte("topic"))},
->>>>>>> ffbb2076
+						Topics:      []string{suite.hash},
 						Data:        []byte("data"),
 						BlockNumber: 1,
 						TxHash:      ethcmn.BytesToHash([]byte("other_hash")).String(),
 						TxIndex:     1,
-<<<<<<< HEAD
-						BlockHash:   ethcmn.BytesToHash([]byte("block_hash")).String(),
-=======
 						BlockHash:   suite.hash,
->>>>>>> ffbb2076
 						Index:       1,
 						Removed:     false,
 					},
@@ -127,15 +78,7 @@
 	}
 }
 
-<<<<<<< HEAD
-func TestValidateLog(t *testing.T) {
-	priv, err := ethsecp256k1.GenerateKey()
-	require.NoError(t, err)
-	addr := ethcrypto.PubkeyToAddress(priv.ToECDSA().PublicKey).String()
-
-=======
 func (suite *GenesisTestSuite) TestValidateLog() {
->>>>>>> ffbb2076
 	testCases := []struct {
 		name    string
 		log     *Log
@@ -143,25 +86,14 @@
 	}{
 		{
 			"valid log",
-<<<<<<< HEAD
 			&Log{
-				Address:     addr,
-				Topics:      []string{ethcmn.BytesToHash([]byte("topic")).String()},
-				Data:        []byte("data"),
-				BlockNumber: 1,
-				TxHash:      ethcmn.BytesToHash([]byte("tx_hash")).String(),
-				TxIndex:     1,
-				BlockHash:   ethcmn.BytesToHash([]byte("block_hash")).String(),
-=======
-			&ethtypes.Log{
 				Address:     suite.address,
-				Topics:      []ethcmn.Hash{ethcmn.BytesToHash([]byte("topic"))},
+				Topics:      []string{suite.hash},
 				Data:        []byte("data"),
 				BlockNumber: 1,
 				TxHash:      suite.hash,
 				TxIndex:     1,
 				BlockHash:   suite.hash,
->>>>>>> ffbb2076
 				Index:       1,
 				Removed:     false,
 			},
@@ -179,44 +111,26 @@
 		},
 		{
 			"empty block hash",
-<<<<<<< HEAD
 			&Log{
-				Address:   addr,
+				Address:   suite.address,
 				BlockHash: ethcmn.Hash{}.String(),
-=======
-			&ethtypes.Log{
-				Address:   suite.address,
-				BlockHash: ethcmn.Hash{},
->>>>>>> ffbb2076
 			},
 			false,
 		},
 		{
 			"zero block number",
-<<<<<<< HEAD
 			&Log{
-				Address:     addr,
-				BlockHash:   ethcmn.BytesToHash([]byte("block_hash")).String(),
-=======
-			&ethtypes.Log{
 				Address:     suite.address,
 				BlockHash:   suite.hash,
->>>>>>> ffbb2076
 				BlockNumber: 0,
 			},
 			false,
 		},
 		{
 			"empty tx hash",
-<<<<<<< HEAD
 			&Log{
-				Address:     addr,
-				BlockHash:   ethcmn.BytesToHash([]byte("block_hash")).String(),
-=======
-			&ethtypes.Log{
 				Address:     suite.address,
 				BlockHash:   suite.hash,
->>>>>>> ffbb2076
 				BlockNumber: 1,
 				TxHash:      ethcmn.Hash{}.String(),
 			},
