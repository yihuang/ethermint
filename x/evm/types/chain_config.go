package types

import (
	"math/big"
	"strings"

	sdk "github.com/cosmos/cosmos-sdk/types"
	sdkerrors "github.com/cosmos/cosmos-sdk/types/errors"

	"github.com/ethereum/go-ethereum/common"
	"github.com/ethereum/go-ethereum/params"
)

<<<<<<< HEAD
=======
// ChainConfig defines the Ethereum ChainConfig parameters using sdk.Int values instead of big.Int.
//
// NOTE 1: Since empty/uninitialized Ints (i.e with a nil big.Int value) are parsed to zero, we need to manually
// specify that negative Int values will be considered as nil. See getBlockValue for reference.
//
// NOTE 2: This type is not a configurable Param since the SDK does not allow for validation against
// a previous stored parameter values or the current block height (retrieved from context). If you
// want to update the config values, use an software upgrade procedure.
type ChainConfig struct {
	HomesteadBlock sdk.Int `json:"homestead_block" yaml:"homestead_block"` // Homestead switch block (< 0 no fork, 0 = already homestead)

	DAOForkBlock   sdk.Int `json:"dao_fork_block" yaml:"dao_fork_block"`     // TheDAO hard-fork switch block (< 0 no fork)
	DAOForkSupport bool    `json:"dao_fork_support" yaml:"dao_fork_support"` // Whether the nodes supports or opposes the DAO hard-fork

	// EIP150 implements the Gas price changes (https://github.com/ethereum/EIPs/issues/150)
	EIP150Block sdk.Int `json:"eip150_block" yaml:"eip150_block"` // EIP150 HF block (< 0 no fork)
	EIP150Hash  string  `json:"eip150_hash" yaml:"eip150_hash"`   // EIP150 HF hash (needed for header only clients as only gas pricing changed)

	EIP155Block sdk.Int `json:"eip155_block" yaml:"eip155_block"` // EIP155 HF block
	EIP158Block sdk.Int `json:"eip158_block" yaml:"eip158_block"` // EIP158 HF block

	ByzantiumBlock      sdk.Int `json:"byzantium_block" yaml:"byzantium_block"`           // Byzantium switch block (< 0 no fork, 0 = already on byzantium)
	ConstantinopleBlock sdk.Int `json:"constantinople_block" yaml:"constantinople_block"` // Constantinople switch block (< 0 no fork, 0 = already activated)
	PetersburgBlock     sdk.Int `json:"petersburg_block" yaml:"petersburg_block"`         // Petersburg switch block (< 0 same as Constantinople)
	IstanbulBlock       sdk.Int `json:"istanbul_block" yaml:"istanbul_block"`             // Istanbul switch block (< 0 no fork, 0 = already on istanbul)
	MuirGlacierBlock    sdk.Int `json:"muir_glacier_block" yaml:"muir_glacier_block"`     // Eip-2384 (bomb delay) switch block (< 0 no fork, 0 = already activated)

	YoloV2Block sdk.Int `json:"yoloV2_block" yaml:"yoloV2_block"` // YOLO v1: https://github.com/ethereum/EIPs/pull/2657 (Ephemeral testnet)
	EWASMBlock  sdk.Int `json:"ewasm_block" yaml:"ewasm_block"`   // EWASM switch block (< 0 no fork, 0 = already activated)
}

>>>>>>> ab951e22
// EthereumConfig returns an Ethereum ChainConfig for EVM state transitions.
// All the negative or nil values are converted to nil
func (cc ChainConfig) EthereumConfig(chainID *big.Int) *params.ChainConfig {
	return &params.ChainConfig{
		ChainID:             chainID,
		HomesteadBlock:      getBlockValue(cc.HomesteadBlock),
		DAOForkBlock:        getBlockValue(cc.DAOForkBlock),
		DAOForkSupport:      cc.DAOForkSupport,
		EIP150Block:         getBlockValue(cc.EIP150Block),
		EIP150Hash:          common.HexToHash(cc.EIP150Hash),
		EIP155Block:         getBlockValue(cc.EIP155Block),
		EIP158Block:         getBlockValue(cc.EIP158Block),
		ByzantiumBlock:      getBlockValue(cc.ByzantiumBlock),
		ConstantinopleBlock: getBlockValue(cc.ConstantinopleBlock),
		PetersburgBlock:     getBlockValue(cc.PetersburgBlock),
		IstanbulBlock:       getBlockValue(cc.IstanbulBlock),
		MuirGlacierBlock:    getBlockValue(cc.MuirGlacierBlock),
		YoloV2Block:         getBlockValue(cc.YoloV2Block),
		EWASMBlock:          getBlockValue(cc.EWASMBlock),
	}
}

// DefaultChainConfig returns default evm parameters. Th
func DefaultChainConfig() ChainConfig {
	return ChainConfig{
		HomesteadBlock:      sdk.ZeroInt(),
		DAOForkBlock:        sdk.ZeroInt(),
		DAOForkSupport:      true,
		EIP150Block:         sdk.ZeroInt(),
		EIP150Hash:          common.Hash{}.String(),
		EIP155Block:         sdk.ZeroInt(),
		EIP158Block:         sdk.ZeroInt(),
		ByzantiumBlock:      sdk.ZeroInt(),
		ConstantinopleBlock: sdk.ZeroInt(),
		PetersburgBlock:     sdk.ZeroInt(),
		IstanbulBlock:       sdk.NewInt(-1),
		MuirGlacierBlock:    sdk.NewInt(-1),
		YoloV2Block:         sdk.NewInt(-1),
		EWASMBlock:          sdk.NewInt(-1),
	}
}

func getBlockValue(block sdk.Int) *big.Int {
	if block.IsNegative() {
		return nil
	}

	return block.BigInt()
}

// Validate performs a basic validation of the ChainConfig params. The function will return an error
// if any of the block values is uninitialized (i.e nil) or if the EIP150Hash is an invalid hash.
func (cc ChainConfig) Validate() error {
	if err := validateBlock(cc.HomesteadBlock); err != nil {
		return sdkerrors.Wrap(err, "homesteadBlock")
	}
	if err := validateBlock(cc.DAOForkBlock); err != nil {
		return sdkerrors.Wrap(err, "daoForkBlock")
	}
	if err := validateBlock(cc.EIP150Block); err != nil {
		return sdkerrors.Wrap(err, "eip150Block")
	}
	if err := validateHash(cc.EIP150Hash); err != nil {
		return err
	}
	if err := validateBlock(cc.EIP155Block); err != nil {
		return sdkerrors.Wrap(err, "eip155Block")
	}
	if err := validateBlock(cc.EIP158Block); err != nil {
		return sdkerrors.Wrap(err, "eip158Block")
	}
	if err := validateBlock(cc.ByzantiumBlock); err != nil {
		return sdkerrors.Wrap(err, "byzantiumBlock")
	}
	if err := validateBlock(cc.ConstantinopleBlock); err != nil {
		return sdkerrors.Wrap(err, "constantinopleBlock")
	}
	if err := validateBlock(cc.PetersburgBlock); err != nil {
		return sdkerrors.Wrap(err, "petersburgBlock")
	}
	if err := validateBlock(cc.IstanbulBlock); err != nil {
		return sdkerrors.Wrap(err, "istanbulBlock")
	}
	if err := validateBlock(cc.MuirGlacierBlock); err != nil {
		return sdkerrors.Wrap(err, "muirGlacierBlock")
	}
	if err := validateBlock(cc.YoloV2Block); err != nil {
		return sdkerrors.Wrap(err, "yoloV2Block")
	}
	if err := validateBlock(cc.EWASMBlock); err != nil {
		return sdkerrors.Wrap(err, "eWASMBlock")
	}

	return nil
}

func validateHash(hex string) error {
	if hex != "" && strings.TrimSpace(hex) == "" {
		return sdkerrors.Wrapf(ErrInvalidChainConfig, "hash cannot be blank")
	}

	bz := common.FromHex(hex)
	lenHex := len(bz)
	if lenHex > 0 && lenHex != common.HashLength {
		return sdkerrors.Wrapf(ErrInvalidChainConfig, "invalid hash length, expected %d, got %d", common.HashLength, lenHex)
	}

	return nil
}

func validateBlock(block sdk.Int) error {
	if block == (sdk.Int{}) || block.BigInt() == nil {
		return sdkerrors.Wrapf(
			ErrInvalidChainConfig,
			"cannot use uninitialized or nil values for Int, set a negative Int value if you want to define a nil Ethereum block",
		)
	}

	return nil
}<|MERGE_RESOLUTION|>--- conflicted
+++ resolved
@@ -11,40 +11,6 @@
 	"github.com/ethereum/go-ethereum/params"
 )
 
-<<<<<<< HEAD
-=======
-// ChainConfig defines the Ethereum ChainConfig parameters using sdk.Int values instead of big.Int.
-//
-// NOTE 1: Since empty/uninitialized Ints (i.e with a nil big.Int value) are parsed to zero, we need to manually
-// specify that negative Int values will be considered as nil. See getBlockValue for reference.
-//
-// NOTE 2: This type is not a configurable Param since the SDK does not allow for validation against
-// a previous stored parameter values or the current block height (retrieved from context). If you
-// want to update the config values, use an software upgrade procedure.
-type ChainConfig struct {
-	HomesteadBlock sdk.Int `json:"homestead_block" yaml:"homestead_block"` // Homestead switch block (< 0 no fork, 0 = already homestead)
-
-	DAOForkBlock   sdk.Int `json:"dao_fork_block" yaml:"dao_fork_block"`     // TheDAO hard-fork switch block (< 0 no fork)
-	DAOForkSupport bool    `json:"dao_fork_support" yaml:"dao_fork_support"` // Whether the nodes supports or opposes the DAO hard-fork
-
-	// EIP150 implements the Gas price changes (https://github.com/ethereum/EIPs/issues/150)
-	EIP150Block sdk.Int `json:"eip150_block" yaml:"eip150_block"` // EIP150 HF block (< 0 no fork)
-	EIP150Hash  string  `json:"eip150_hash" yaml:"eip150_hash"`   // EIP150 HF hash (needed for header only clients as only gas pricing changed)
-
-	EIP155Block sdk.Int `json:"eip155_block" yaml:"eip155_block"` // EIP155 HF block
-	EIP158Block sdk.Int `json:"eip158_block" yaml:"eip158_block"` // EIP158 HF block
-
-	ByzantiumBlock      sdk.Int `json:"byzantium_block" yaml:"byzantium_block"`           // Byzantium switch block (< 0 no fork, 0 = already on byzantium)
-	ConstantinopleBlock sdk.Int `json:"constantinople_block" yaml:"constantinople_block"` // Constantinople switch block (< 0 no fork, 0 = already activated)
-	PetersburgBlock     sdk.Int `json:"petersburg_block" yaml:"petersburg_block"`         // Petersburg switch block (< 0 same as Constantinople)
-	IstanbulBlock       sdk.Int `json:"istanbul_block" yaml:"istanbul_block"`             // Istanbul switch block (< 0 no fork, 0 = already on istanbul)
-	MuirGlacierBlock    sdk.Int `json:"muir_glacier_block" yaml:"muir_glacier_block"`     // Eip-2384 (bomb delay) switch block (< 0 no fork, 0 = already activated)
-
-	YoloV2Block sdk.Int `json:"yoloV2_block" yaml:"yoloV2_block"` // YOLO v1: https://github.com/ethereum/EIPs/pull/2657 (Ephemeral testnet)
-	EWASMBlock  sdk.Int `json:"ewasm_block" yaml:"ewasm_block"`   // EWASM switch block (< 0 no fork, 0 = already activated)
-}
-
->>>>>>> ab951e22
 // EthereumConfig returns an Ethereum ChainConfig for EVM state transitions.
 // All the negative or nil values are converted to nil
 func (cc ChainConfig) EthereumConfig(chainID *big.Int) *params.ChainConfig {
