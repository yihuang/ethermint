--- conflicted
+++ resolved
@@ -6,12 +6,8 @@
 	"github.com/stretchr/testify/suite"
 
 	ethcmn "github.com/ethereum/go-ethereum/common"
-<<<<<<< HEAD
 
 	sdk "github.com/cosmos/cosmos-sdk/types"
-=======
-	ethtypes "github.com/ethereum/go-ethereum/core/types"
->>>>>>> ffbb2076
 
 	"github.com/cosmos/ethermint/crypto/ethsecp256k1"
 )
@@ -19,11 +15,7 @@
 type GenesisTestSuite struct {
 	suite.Suite
 
-<<<<<<< HEAD
 	address string
-=======
-	address ethcmn.Address
->>>>>>> ffbb2076
 	hash    ethcmn.Hash
 	code    string
 }
@@ -31,7 +23,6 @@
 func (suite *GenesisTestSuite) SetupTest() {
 	priv, err := ethsecp256k1.GenerateKey()
 	suite.Require().NoError(err)
-<<<<<<< HEAD
 
 	suite.address = ethcmn.BytesToAddress(priv.PubKey().Address().Bytes()).String()
 	suite.hash = ethcmn.BytesToHash([]byte("hash"))
@@ -44,19 +35,6 @@
 
 func (suite *GenesisTestSuite) TestValidateGenesisAccount() {
 
-=======
-
-	suite.address = ethcmn.BytesToAddress(priv.PubKey().Address().Bytes())
-	suite.hash = ethcmn.BytesToHash([]byte("hash"))
-	suite.code = ethcmn.Bytes2Hex([]byte{1, 2, 3})
-}
-
-func TestGenesisTestSuite(t *testing.T) {
-	suite.Run(t, new(GenesisTestSuite))
-}
-
-func (suite *GenesisTestSuite) TestValidateGenesisAccount() {
->>>>>>> ffbb2076
 	testCases := []struct {
 		name           string
 		genesisAccount GenesisAccount
@@ -65,12 +43,8 @@
 		{
 			"valid genesis account",
 			GenesisAccount{
-<<<<<<< HEAD
 				Address: suite.address,
 				Balance: sdk.OneInt(),
-=======
-				Address: suite.address.String(),
->>>>>>> ffbb2076
 				Code:    suite.code,
 				Storage: Storage{
 					NewState(suite.hash, suite.hash),
@@ -82,38 +56,13 @@
 			"empty account address bytes",
 			GenesisAccount{
 				Address: ethcmn.Address{}.String(),
-<<<<<<< HEAD
-				Balance: sdk.OneInt(),
 			},
 			false,
 		},
 		{
-			"empty account balance",
+			"empty code bytes",
 			GenesisAccount{
 				Address: suite.address,
-				Balance: sdk.Int{},
-			},
-			false,
-		},
-		{
-			"negative account balance",
-			GenesisAccount{
-				Address: suite.address,
-				Balance: sdk.NewInt(-1),
-=======
->>>>>>> ffbb2076
-			},
-			false,
-		},
-		{
-			"empty code bytes",
-			GenesisAccount{
-<<<<<<< HEAD
-				Address: suite.address,
-				Balance: sdk.OneInt(),
-=======
-				Address: suite.address.String(),
->>>>>>> ffbb2076
 				Code:    "",
 			},
 			false,
@@ -132,10 +81,6 @@
 }
 
 func (suite *GenesisTestSuite) TestValidateGenesis() {
-<<<<<<< HEAD
-
-=======
->>>>>>> ffbb2076
 	testCases := []struct {
 		name     string
 		genState *GenesisState
@@ -151,12 +96,7 @@
 			genState: &GenesisState{
 				Accounts: []GenesisAccount{
 					{
-<<<<<<< HEAD
-						Address: suite.address,
-						Balance: sdk.OneInt(),
-=======
-						Address: suite.address.String(),
->>>>>>> ffbb2076
+						Address: suite.address,
 						Code:    suite.code,
 						Storage: Storage{
 							{Key: suite.hash.String()},
@@ -166,7 +106,6 @@
 				TxsLogs: []TransactionLogs{
 					{
 						Hash: suite.hash.String(),
-<<<<<<< HEAD
 						Logs: []*Log{
 							{
 								Address:     suite.address,
@@ -176,17 +115,6 @@
 								TxHash:      suite.hash.String(),
 								TxIndex:     1,
 								BlockHash:   suite.hash.String(),
-=======
-						Logs: []*ethtypes.Log{
-							{
-								Address:     suite.address,
-								Topics:      []ethcmn.Hash{suite.hash},
-								Data:        []byte("data"),
-								BlockNumber: 1,
-								TxHash:      suite.hash,
-								TxIndex:     1,
-								BlockHash:   suite.hash,
->>>>>>> ffbb2076
 								Index:       1,
 								Removed:     false,
 							},
@@ -219,24 +147,14 @@
 			genState: &GenesisState{
 				Accounts: []GenesisAccount{
 					{
-<<<<<<< HEAD
-						Address: suite.address,
-						Balance: sdk.OneInt(),
-=======
-						Address: suite.address.String(),
->>>>>>> ffbb2076
+						Address: suite.address,
 						Code:    suite.code,
 						Storage: Storage{
 							NewState(suite.hash, suite.hash),
 						},
 					},
 					{
-<<<<<<< HEAD
-						Address: suite.address,
-						Balance: sdk.OneInt(),
-=======
-						Address: suite.address.String(),
->>>>>>> ffbb2076
+						Address: suite.address,
 						Code:    suite.code,
 						Storage: Storage{
 							NewState(suite.hash, suite.hash),
@@ -251,12 +169,7 @@
 			genState: &GenesisState{
 				Accounts: []GenesisAccount{
 					{
-<<<<<<< HEAD
-						Address: suite.address,
-						Balance: sdk.OneInt(),
-=======
-						Address: suite.address.String(),
->>>>>>> ffbb2076
+						Address: suite.address,
 						Code:    suite.code,
 						Storage: Storage{
 							{Key: suite.hash.String()},
@@ -266,7 +179,6 @@
 				TxsLogs: []TransactionLogs{
 					{
 						Hash: suite.hash.String(),
-<<<<<<< HEAD
 						Logs: []*Log{
 							{
 								Address:     suite.address,
@@ -276,17 +188,6 @@
 								TxHash:      suite.hash.String(),
 								TxIndex:     1,
 								BlockHash:   suite.hash.String(),
-=======
-						Logs: []*ethtypes.Log{
-							{
-								Address:     suite.address,
-								Topics:      []ethcmn.Hash{suite.hash},
-								Data:        []byte("data"),
-								BlockNumber: 1,
-								TxHash:      suite.hash,
-								TxIndex:     1,
-								BlockHash:   suite.hash,
->>>>>>> ffbb2076
 								Index:       1,
 								Removed:     false,
 							},
@@ -294,7 +195,6 @@
 					},
 					{
 						Hash: suite.hash.String(),
-<<<<<<< HEAD
 						Logs: []*Log{
 							{
 								Address:     suite.address,
@@ -304,17 +204,6 @@
 								TxHash:      suite.hash.String(),
 								TxIndex:     1,
 								BlockHash:   suite.hash.String(),
-=======
-						Logs: []*ethtypes.Log{
-							{
-								Address:     suite.address,
-								Topics:      []ethcmn.Hash{suite.hash},
-								Data:        []byte("data"),
-								BlockNumber: 1,
-								TxHash:      suite.hash,
-								TxIndex:     1,
-								BlockHash:   suite.hash,
->>>>>>> ffbb2076
 								Index:       1,
 								Removed:     false,
 							},
@@ -329,12 +218,7 @@
 			genState: &GenesisState{
 				Accounts: []GenesisAccount{
 					{
-<<<<<<< HEAD
-						Address: suite.address,
-						Balance: sdk.OneInt(),
-=======
-						Address: suite.address.String(),
->>>>>>> ffbb2076
+						Address: suite.address,
 						Code:    suite.code,
 						Storage: Storage{
 							{Key: suite.hash.String()},
