--- conflicted
+++ resolved
@@ -64,13 +64,9 @@
 	// DB error
 	dbErr   error
 	stateDB *CommitStateDB
-<<<<<<< HEAD
-	account *types.EthAccount
+	account *ethermint.EthAccount
 	// balance represents the amount of the EVM denom token that an account holds
 	balance sdk.Int
-=======
-	account *ethermint.EthAccount
->>>>>>> ffbb2076
 
 	keyToOriginStorageIndex map[ethcmn.Hash]int
 	keyToDirtyStorageIndex  map[ethcmn.Hash]int
@@ -86,14 +82,8 @@
 	deleted   bool
 }
 
-<<<<<<< HEAD
 func newStateObject(db *CommitStateDB, accProto authtypes.AccountI, balance sdk.Int) *stateObject {
-	ethermintAccount, ok := accProto.(*types.EthAccount)
-=======
-func newStateObject(db *CommitStateDB, accProto authexported.Account) *stateObject {
-	// func newStateObject(db *CommitStateDB, accProto authexported.Account, balance sdk.Int) *stateObject {
 	ethermintAccount, ok := accProto.(*ethermint.EthAccount)
->>>>>>> ffbb2076
 	if !ok {
 		panic(fmt.Sprintf("invalid account type for state object: %T", accProto))
 	}
@@ -260,14 +250,9 @@
 
 		key := ethcmn.HexToHash(state.Key)
 		value := ethcmn.HexToHash(state.Value)
-<<<<<<< HEAD
-		// delete empty values from the store
-		if IsEmptyHash(state.Value) {
-=======
 
 		// delete empty values from the store
 		if ethermint.IsEmptyHash(state.Value) {
->>>>>>> ffbb2076
 			store.Delete(key.Bytes())
 		}
 
@@ -279,11 +264,7 @@
 			continue
 		}
 
-<<<<<<< HEAD
-		if IsEmptyHash(state.Value) {
-=======
 		if ethermint.IsEmptyHash(state.Value) {
->>>>>>> ffbb2076
 			delete(so.keyToOriginStorageIndex, key)
 			continue
 		}
