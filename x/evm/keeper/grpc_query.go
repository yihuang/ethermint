--- conflicted
+++ resolved
@@ -227,7 +227,10 @@
 	}
 
 	// ApplyMessageWithConfig expect correct nonce set in msg
-	nonce := k.GetNonce(args.GetFrom())
+	nonce, err := k.GetNonce(ctx, args.GetFrom())
+	if err != nil {
+		nonce = 0
+	}
 	args.Nonce = (*hexutil.Uint64)(&nonce)
 
 	msg, err := args.ToMessage(req.GasCap, cfg.BaseFee)
@@ -297,13 +300,14 @@
 		return nil, status.Error(codes.Internal, "failed to load evm config")
 	}
 
-<<<<<<< HEAD
 	txConfig := statedb.NewEmptyTxConfig(common.BytesToHash(ctx.HeaderHash().Bytes()))
-=======
+
 	// ApplyMessageWithConfig expect correct nonce set in msg
-	nonce := k.GetNonce(args.GetFrom())
+	nonce, err := k.GetNonce(ctx, args.GetFrom())
+	if err != nil {
+		nonce = 0
+	}
 	args.Nonce = (*hexutil.Uint64)(&nonce)
->>>>>>> cb671870
 
 	// Create a helper to check if a gas allowance results in an executable transaction
 	executable := func(gas uint64) (vmerror bool, rsp *types.MsgEthereumTxResponse, err error) {
