package keeper

import (
	"fmt"
	"math/big"

	"github.com/tendermint/tendermint/libs/log"

	"github.com/cosmos/cosmos-sdk/codec"
	"github.com/cosmos/cosmos-sdk/store/prefix"
	sdk "github.com/cosmos/cosmos-sdk/types"
	paramtypes "github.com/cosmos/cosmos-sdk/x/params/types"

	"github.com/cosmos/ethermint/x/evm/types"

	"github.com/ethereum/go-ethereum/common"
	ethtypes "github.com/ethereum/go-ethereum/core/types"
)

// Keeper wraps the CommitStateDB, allowing us to pass in SDK context while adhering
// to the StateDB interface.
type Keeper struct {
	// Protobuf codec
	cdc codec.BinaryMarshaler
	// Store key required for the EVM Prefix KVStore. It is required by:
	// - storing Account's Storage State
	// - storing Account's Code
	// - storing transaction Logs
	// - storing block height -> bloom filter map. Needed for the Web3 API.
	// - storing block hash -> block height map. Needed for the Web3 API.
	storeKey sdk.StoreKey
	// Account Keeper for fetching accounts
	accountKeeper types.AccountKeeper
	// Ethermint concrete implementation on the EVM StateDB interface
	CommitStateDB *types.CommitStateDB
	// Transaction counter in a block. Used on StateSB's Prepare function.
	// It is reset to 0 every block on BeginBlock so there's no point in storing the counter
	// on the KVStore or adding it as a field on the EVM genesis state.
	TxCount int
	Bloom   *big.Int
}

// NewKeeper generates new evm module keeper
func NewKeeper(
<<<<<<< HEAD
	cdc codec.BinaryMarshaler, storeKey sdk.StoreKey, paramSpace paramtypes.Subspace,
	ak types.AccountKeeper, bankKeeper types.BankKeeper,
) Keeper {
=======
	cdc *codec.Codec, storeKey sdk.StoreKey, paramSpace params.Subspace, ak types.AccountKeeper,
) *Keeper {
>>>>>>> ffbb2076
	// set KeyTable if it has not already been set
	if !paramSpace.HasKeyTable() {
		paramSpace = paramSpace.WithKeyTable(types.ParamKeyTable())
	}

	// NOTE: we pass in the parameter space to the CommitStateDB in order to use custom denominations for the EVM operations
	return &Keeper{
		cdc:           cdc,
		storeKey:      storeKey,
<<<<<<< HEAD
		CommitStateDB: types.NewCommitStateDB(sdk.Context{}, storeKey, paramSpace, ak, bankKeeper),
=======
		accountKeeper: ak,
		CommitStateDB: types.NewCommitStateDB(sdk.Context{}, storeKey, paramSpace, ak),
>>>>>>> ffbb2076
		TxCount:       0,
		Bloom:         big.NewInt(0),
	}
}

// Logger returns a module-specific logger.
func (k Keeper) Logger(ctx sdk.Context) log.Logger {
	return ctx.Logger().With("module", fmt.Sprintf("x/%s", types.ModuleName))
}

// ----------------------------------------------------------------------------
// Epoch Height -> hash mapping functions
// Required by EVM context's GetHashFunc
// ----------------------------------------------------------------------------

// GetHeightHash returns the block header hash associated with a given block height and chain epoch number.
func (k Keeper) GetHeightHash(ctx sdk.Context, height uint64) common.Hash {
	return k.CommitStateDB.WithContext(ctx).GetHeightHash(height)
}

// SetHeightHash sets the block header hash associated with a given height.
func (k Keeper) SetHeightHash(ctx sdk.Context, height uint64, hash common.Hash) {
	k.CommitStateDB.WithContext(ctx).SetHeightHash(height, hash)
}

// ----------------------------------------------------------------------------
// Block bloom bits mapping functions
// Required by Web3 API.
// ----------------------------------------------------------------------------

// GetBlockBloom gets bloombits from block height
func (k Keeper) GetBlockBloom(ctx sdk.Context, height int64) (ethtypes.Bloom, bool) {
	store := prefix.NewStore(ctx.KVStore(k.storeKey), types.KeyPrefixBloom)
	has := store.Has(types.BloomKey(height))
	if !has {
		return ethtypes.Bloom{}, false
	}

	bz := store.Get(types.BloomKey(height))
	return ethtypes.BytesToBloom(bz), true
}

// SetBlockBloom sets the mapping from block height to bloom bits
func (k Keeper) SetBlockBloom(ctx sdk.Context, height int64, bloom ethtypes.Bloom) {
	store := prefix.NewStore(ctx.KVStore(k.storeKey), types.KeyPrefixBloom)
	store.Set(types.BloomKey(height), bloom.Bytes())
}

// GetAllTxLogs return all the transaction logs from the store.
func (k Keeper) GetAllTxLogs(ctx sdk.Context) []types.TransactionLogs {
	store := ctx.KVStore(k.storeKey)
	iterator := sdk.KVStorePrefixIterator(store, types.KeyPrefixLogs)
	defer iterator.Close()

	txsLogs := []types.TransactionLogs{}
	for ; iterator.Valid(); iterator.Next() {
		var txLog types.TransactionLogs
		k.cdc.MustUnmarshalBinaryBare(iterator.Value(), &txLog)

		// add a new entry
		txsLogs = append(txsLogs, txLog)
	}
	return txsLogs
}

// GetAccountStorage return state storage associated with an account
func (k Keeper) GetAccountStorage(ctx sdk.Context, address common.Address) (types.Storage, error) {
	storage := types.Storage{}

	err := k.ForEachStorage(ctx, address, func(key, value common.Hash) bool {
		storage = append(storage, types.NewState(key, value))
		return false
	})
	if err != nil {
		return types.Storage{}, err
	}

	return storage, nil
}

// GetChainConfig gets block height from block consensus hash
func (k Keeper) GetChainConfig(ctx sdk.Context) (types.ChainConfig, bool) {
	store := ctx.KVStore(k.storeKey)
<<<<<<< HEAD
	// get from an empty key that's already prefixed by KeyPrefixChainConfig
=======

>>>>>>> ffbb2076
	bz := store.Get(types.KeyPrefixChainConfig)
	if len(bz) == 0 {
		return types.ChainConfig{}, false
	}

	var config types.ChainConfig
	k.cdc.MustUnmarshalBinaryBare(bz, &config)
	return config, true
}

// SetChainConfig sets the mapping from block consensus hash to block height
func (k Keeper) SetChainConfig(ctx sdk.Context, config types.ChainConfig) {
	store := ctx.KVStore(k.storeKey)
<<<<<<< HEAD
	bz := k.cdc.MustMarshalBinaryBare(&config)
=======
	bz := k.cdc.MustMarshalBinaryBare(config)
>>>>>>> ffbb2076
	store.Set(types.KeyPrefixChainConfig, bz)
}<|MERGE_RESOLUTION|>--- conflicted
+++ resolved
@@ -42,14 +42,9 @@
 
 // NewKeeper generates new evm module keeper
 func NewKeeper(
-<<<<<<< HEAD
 	cdc codec.BinaryMarshaler, storeKey sdk.StoreKey, paramSpace paramtypes.Subspace,
 	ak types.AccountKeeper, bankKeeper types.BankKeeper,
-) Keeper {
-=======
-	cdc *codec.Codec, storeKey sdk.StoreKey, paramSpace params.Subspace, ak types.AccountKeeper,
 ) *Keeper {
->>>>>>> ffbb2076
 	// set KeyTable if it has not already been set
 	if !paramSpace.HasKeyTable() {
 		paramSpace = paramSpace.WithKeyTable(types.ParamKeyTable())
@@ -59,12 +54,7 @@
 	return &Keeper{
 		cdc:           cdc,
 		storeKey:      storeKey,
-<<<<<<< HEAD
 		CommitStateDB: types.NewCommitStateDB(sdk.Context{}, storeKey, paramSpace, ak, bankKeeper),
-=======
-		accountKeeper: ak,
-		CommitStateDB: types.NewCommitStateDB(sdk.Context{}, storeKey, paramSpace, ak),
->>>>>>> ffbb2076
 		TxCount:       0,
 		Bloom:         big.NewInt(0),
 	}
@@ -148,11 +138,6 @@
 // GetChainConfig gets block height from block consensus hash
 func (k Keeper) GetChainConfig(ctx sdk.Context) (types.ChainConfig, bool) {
 	store := ctx.KVStore(k.storeKey)
-<<<<<<< HEAD
-	// get from an empty key that's already prefixed by KeyPrefixChainConfig
-=======
-
->>>>>>> ffbb2076
 	bz := store.Get(types.KeyPrefixChainConfig)
 	if len(bz) == 0 {
 		return types.ChainConfig{}, false
@@ -166,10 +151,6 @@
 // SetChainConfig sets the mapping from block consensus hash to block height
 func (k Keeper) SetChainConfig(ctx sdk.Context, config types.ChainConfig) {
 	store := ctx.KVStore(k.storeKey)
-<<<<<<< HEAD
 	bz := k.cdc.MustMarshalBinaryBare(&config)
-=======
-	bz := k.cdc.MustMarshalBinaryBare(config)
->>>>>>> ffbb2076
 	store.Set(types.KeyPrefixChainConfig, bz)
 }