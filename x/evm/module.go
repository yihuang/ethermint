package evm

import (
	"context"
	"encoding/json"
	"fmt"

	"github.com/gorilla/mux"
	"github.com/grpc-ecosystem/grpc-gateway/runtime"
	"github.com/spf13/cobra"

	abci "github.com/tendermint/tendermint/abci/types"

	"github.com/cosmos/cosmos-sdk/client"
	"github.com/cosmos/cosmos-sdk/codec"
	codectypes "github.com/cosmos/cosmos-sdk/codec/types"
	sdk "github.com/cosmos/cosmos-sdk/types"
	"github.com/cosmos/cosmos-sdk/types/module"

	"github.com/cosmos/ethermint/x/evm/client/cli"
	"github.com/cosmos/ethermint/x/evm/keeper"
	"github.com/cosmos/ethermint/x/evm/types"
)

var (
	_ module.AppModule      = AppModule{}
	_ module.AppModuleBasic = AppModuleBasic{}
)

// AppModuleBasic defines the basic application module used by the evm module.
type AppModuleBasic struct{}

// Name returns the evm module's name.
func (AppModuleBasic) Name() string {
	return types.ModuleName
}

// RegisterLegacyAminoCodec performs a no-op as the evm module doesn't support amino.
func (AppModuleBasic) RegisterLegacyAminoCodec(_ *codec.LegacyAmino) {
}

// DefaultGenesis returns default genesis state as raw bytes for the evm
// module.
func (AppModuleBasic) DefaultGenesis(cdc codec.JSONMarshaler) json.RawMessage {
	return cdc.MustMarshalJSON(types.DefaultGenesisState())
}

// ValidateGenesis is the validation check of the Genesis
func (AppModuleBasic) ValidateGenesis(cdc codec.JSONMarshaler, _ client.TxEncodingConfig, bz json.RawMessage) error {
	var genesisState types.GenesisState
	if err := cdc.UnmarshalJSON(bz, &genesisState); err != nil {
		return fmt.Errorf("failed to unmarshal %s genesis state: %w", types.ModuleName, err)
	}

	return genesisState.Validate()
}

// RegisterRESTRoutes performs a no-op as the EVM module doesn't expose REST
// endpoints
func (AppModuleBasic) RegisterRESTRoutes(_ client.Context, _ *mux.Router) {
}

// RegisterGRPCGatewayRoutes registers the gRPC Gateway routes for the evm module.
func (AppModuleBasic) RegisterGRPCGatewayRoutes(clientCtx client.Context, mux *runtime.ServeMux) {
	if err := types.RegisterQueryHandlerClient(context.Background(), mux, types.NewQueryClient(clientCtx)); err != nil {
		panic(err)
	}
}

// GetTxCmd returns nil as the evm module doesn't support transactions through the CLI.
func (AppModuleBasic) GetTxCmd() *cobra.Command {
	return nil
}

// GetQueryCmd returns no root query command for the evm module.
func (AppModuleBasic) GetQueryCmd() *cobra.Command {
	return cli.GetQueryCmd()
}

// RegisterInterfaces registers interfaces and implementations of the evm module.
func (AppModuleBasic) RegisterInterfaces(registry codectypes.InterfaceRegistry) {
	types.RegisterInterfaces(registry)
}

//____________________________________________________________________________

// AppModule implements an application module for the evm module.
type AppModule struct {
	AppModuleBasic
<<<<<<< HEAD
	keeper keeper.Keeper
=======
	keeper *Keeper
>>>>>>> ffbb2076
	ak     types.AccountKeeper
	bk     types.BankKeeper
}

<<<<<<< HEAD
// NewAppModule creates a new AppModule object
func NewAppModule(k keeper.Keeper, ak types.AccountKeeper, bk types.BankKeeper) AppModule {
=======
// NewAppModule creates a new AppModule Object
func NewAppModule(k *Keeper, ak types.AccountKeeper) AppModule {
>>>>>>> ffbb2076
	return AppModule{
		AppModuleBasic: AppModuleBasic{},
		keeper:         k,
		ak:             ak,
		bk:             bk,
	}
}

// Name returns the evm module's name.
func (AppModule) Name() string {
	return types.ModuleName
}

<<<<<<< HEAD
// RegisterInvariants interface for registering invariants. Performs a no-op
// as the evm module doesn't expose invariants.
func (am AppModule) RegisterInvariants(ir sdk.InvariantRegistry) {}
=======
// RegisterInvariants interface for registering invariants
func (am AppModule) RegisterInvariants(ir sdk.InvariantRegistry) {
	keeper.RegisterInvariants(ir, *am.keeper)
}
>>>>>>> ffbb2076

// RegisterServices registers the evm module Msg and gRPC services.
func (am AppModule) RegisterServices(cfg module.Configurator) {
	types.RegisterMsgServer(cfg.MsgServer(), am.keeper)
	types.RegisterQueryServer(cfg.QueryServer(), am.keeper)
}

// Route returns the message routing key for the evm module.
func (am AppModule) Route() sdk.Route {
	return sdk.NewRoute(types.RouterKey, NewHandler(am.keeper))
}

// QuerierRoute returns the evm module's querier route name.
func (AppModule) QuerierRoute() string { return types.RouterKey }

<<<<<<< HEAD
// LegacyQuerierHandler returns nil as the evm module doesn't expose a legacy
// Querier.
func (am AppModule) LegacyQuerierHandler(legacyQuerierCdc *codec.LegacyAmino) sdk.Querier {
	return nil
=======
// NewQuerierHandler sets up new querier handler for module
func (am AppModule) NewQuerierHandler() sdk.Querier {
	return keeper.NewQuerier(*am.keeper)
>>>>>>> ffbb2076
}

// BeginBlock returns the begin block for the evm module.
func (am AppModule) BeginBlock(ctx sdk.Context, req abci.RequestBeginBlock) {
	am.keeper.BeginBlock(ctx, req)
}

// EndBlock returns the end blocker for the evm module. It returns no validator
// updates.
func (am AppModule) EndBlock(ctx sdk.Context, req abci.RequestEndBlock) []abci.ValidatorUpdate {
	return am.keeper.EndBlock(ctx, req)
}

// InitGenesis performs genesis initialization for the evm module. It returns
// no validator updates.
func (am AppModule) InitGenesis(ctx sdk.Context, cdc codec.JSONMarshaler, data json.RawMessage) []abci.ValidatorUpdate {
	var genesisState types.GenesisState
<<<<<<< HEAD

	cdc.MustUnmarshalJSON(data, &genesisState)
	return InitGenesis(ctx, am.keeper, am.ak, am.bk, genesisState)
}

// ExportGenesis returns the exported genesis state as raw bytes for the evm
// module.
func (am AppModule) ExportGenesis(ctx sdk.Context, cdc codec.JSONMarshaler) json.RawMessage {
	gs := ExportGenesis(ctx, am.keeper, am.ak)
	return cdc.MustMarshalJSON(gs)
=======
	types.ModuleCdc.MustUnmarshalJSON(data, &genesisState)
	return InitGenesis(ctx, *am.keeper, am.ak, genesisState)
}

// ExportGenesis exports the genesis state to be used by daemon
func (am AppModule) ExportGenesis(ctx sdk.Context) json.RawMessage {
	gs := ExportGenesis(ctx, *am.keeper, am.ak)
	return types.ModuleCdc.MustMarshalJSON(gs)
>>>>>>> ffbb2076
}<|MERGE_RESOLUTION|>--- conflicted
+++ resolved
@@ -87,22 +87,13 @@
 // AppModule implements an application module for the evm module.
 type AppModule struct {
 	AppModuleBasic
-<<<<<<< HEAD
-	keeper keeper.Keeper
-=======
-	keeper *Keeper
->>>>>>> ffbb2076
+	keeper *keeper.Keeper
 	ak     types.AccountKeeper
 	bk     types.BankKeeper
 }
 
-<<<<<<< HEAD
 // NewAppModule creates a new AppModule object
-func NewAppModule(k keeper.Keeper, ak types.AccountKeeper, bk types.BankKeeper) AppModule {
-=======
-// NewAppModule creates a new AppModule Object
-func NewAppModule(k *Keeper, ak types.AccountKeeper) AppModule {
->>>>>>> ffbb2076
+func NewAppModule(k *keeper.Keeper, ak types.AccountKeeper, bk types.BankKeeper) AppModule {
 	return AppModule{
 		AppModuleBasic: AppModuleBasic{},
 		keeper:         k,
@@ -116,16 +107,10 @@
 	return types.ModuleName
 }
 
-<<<<<<< HEAD
-// RegisterInvariants interface for registering invariants. Performs a no-op
-// as the evm module doesn't expose invariants.
-func (am AppModule) RegisterInvariants(ir sdk.InvariantRegistry) {}
-=======
 // RegisterInvariants interface for registering invariants
 func (am AppModule) RegisterInvariants(ir sdk.InvariantRegistry) {
 	keeper.RegisterInvariants(ir, *am.keeper)
 }
->>>>>>> ffbb2076
 
 // RegisterServices registers the evm module Msg and gRPC services.
 func (am AppModule) RegisterServices(cfg module.Configurator) {
@@ -141,16 +126,10 @@
 // QuerierRoute returns the evm module's querier route name.
 func (AppModule) QuerierRoute() string { return types.RouterKey }
 
-<<<<<<< HEAD
 // LegacyQuerierHandler returns nil as the evm module doesn't expose a legacy
 // Querier.
 func (am AppModule) LegacyQuerierHandler(legacyQuerierCdc *codec.LegacyAmino) sdk.Querier {
 	return nil
-=======
-// NewQuerierHandler sets up new querier handler for module
-func (am AppModule) NewQuerierHandler() sdk.Querier {
-	return keeper.NewQuerier(*am.keeper)
->>>>>>> ffbb2076
 }
 
 // BeginBlock returns the begin block for the evm module.
@@ -168,25 +147,14 @@
 // no validator updates.
 func (am AppModule) InitGenesis(ctx sdk.Context, cdc codec.JSONMarshaler, data json.RawMessage) []abci.ValidatorUpdate {
 	var genesisState types.GenesisState
-<<<<<<< HEAD
 
 	cdc.MustUnmarshalJSON(data, &genesisState)
-	return InitGenesis(ctx, am.keeper, am.ak, am.bk, genesisState)
+	return InitGenesis(ctx, *am.keeper, am.ak, am.bk, genesisState)
 }
 
 // ExportGenesis returns the exported genesis state as raw bytes for the evm
 // module.
 func (am AppModule) ExportGenesis(ctx sdk.Context, cdc codec.JSONMarshaler) json.RawMessage {
-	gs := ExportGenesis(ctx, am.keeper, am.ak)
+	gs := ExportGenesis(ctx, *am.keeper, am.ak)
 	return cdc.MustMarshalJSON(gs)
-=======
-	types.ModuleCdc.MustUnmarshalJSON(data, &genesisState)
-	return InitGenesis(ctx, *am.keeper, am.ak, genesisState)
-}
-
-// ExportGenesis exports the genesis state to be used by daemon
-func (am AppModule) ExportGenesis(ctx sdk.Context) json.RawMessage {
-	gs := ExportGenesis(ctx, *am.keeper, am.ak)
-	return types.ModuleCdc.MustMarshalJSON(gs)
->>>>>>> ffbb2076
 }