package evm_test

import (
	sdk "github.com/cosmos/cosmos-sdk/types"
	authtypes "github.com/cosmos/cosmos-sdk/x/auth/types"

	"github.com/cosmos/ethermint/crypto/ethsecp256k1"
	ethermint "github.com/cosmos/ethermint/types"
	"github.com/cosmos/ethermint/x/evm"
	"github.com/cosmos/ethermint/x/evm/types"

	"github.com/ethereum/go-ethereum/common"
	ethcmn "github.com/ethereum/go-ethereum/common"
)

func (suite *EvmTestSuite) TestExportImport() {
	var genState *types.GenesisState
	suite.Require().NotPanics(func() {
		genState = evm.ExportGenesis(suite.ctx, *suite.app.EvmKeeper, suite.app.AccountKeeper)
	})

<<<<<<< HEAD
	_ = evm.InitGenesis(suite.ctx, suite.app.EvmKeeper, suite.app.AccountKeeper, suite.app.BankKeeper, *genState)
=======
	_ = evm.InitGenesis(suite.ctx, *suite.app.EvmKeeper, suite.app.AccountKeeper, genState)
>>>>>>> ffbb2076
}

func (suite *EvmTestSuite) TestInitGenesis() {
	privkey, err := ethsecp256k1.GenerateKey()
	suite.Require().NoError(err)

	address := ethcmn.HexToAddress(privkey.PubKey().Address().String())

	testCases := []struct {
		name     string
		malleate func()
		genState *types.GenesisState
		expPanic bool
	}{
		{
			"default",
			func() {},
			types.DefaultGenesisState(),
			false,
		},
		{
			"valid account",
			func() {
				acc := suite.app.AccountKeeper.NewAccountWithAddress(suite.ctx, address.Bytes())
				suite.Require().NotNil(acc)

				err := suite.app.BankKeeper.SetBalance(suite.ctx, address.Bytes(), ethermint.NewPhotonCoinInt64(1))
				suite.Require().NoError(err)
				suite.app.AccountKeeper.SetAccount(suite.ctx, acc)
			},
			&types.GenesisState{
				Params: types.DefaultParams(),
				Accounts: []types.GenesisAccount{
					{
						Address: address.String(),
						Storage: types.Storage{
							{Key: common.BytesToHash([]byte("key")).String(), Value: common.BytesToHash([]byte("value")).String()},
						},
					},
				},
			},
			false,
		},
		{
			"account not found",
			func() {},
			&types.GenesisState{
				Params: types.DefaultParams(),
				Accounts: []types.GenesisAccount{
					{
						Address: address.String(),
					},
				},
			},
			true,
		},
		{
			"invalid account type",
			func() {
				acc := authtypes.NewBaseAccountWithAddress(address.Bytes())
				suite.app.AccountKeeper.SetAccount(suite.ctx, acc)
			},
			&types.GenesisState{
				Params: types.DefaultParams(),
				Accounts: []types.GenesisAccount{
					{
						Address: address.String(),
<<<<<<< HEAD
						Balance: sdk.OneInt(),
					},
				},
			},
			true,
		},
		{
			"balance mismatch",
			func() {
				acc := suite.app.AccountKeeper.NewAccountWithAddress(suite.ctx, address.Bytes())
				suite.Require().NotNil(acc)
				suite.app.AccountKeeper.SetAccount(suite.ctx, acc)
			},
			&types.GenesisState{
				Params: types.DefaultParams(),
				Accounts: []types.GenesisAccount{
					{
						Address: address.String(),
						Balance: sdk.OneInt(),
=======
>>>>>>> ffbb2076
					},
				},
			},
			true,
		},
	}

	for _, tc := range testCases {
		suite.Run(tc.name, func() {
			suite.SetupTest() // reset values

			tc.malleate()

			if tc.expPanic {
				suite.Require().Panics(
					func() {
<<<<<<< HEAD
						_ = evm.InitGenesis(suite.ctx, suite.app.EvmKeeper, suite.app.AccountKeeper, suite.app.BankKeeper, *tc.genState)
=======
						_ = evm.InitGenesis(suite.ctx, *suite.app.EvmKeeper, suite.app.AccountKeeper, tc.genState)
>>>>>>> ffbb2076
					},
				)
			} else {
				suite.Require().NotPanics(
					func() {
<<<<<<< HEAD
						_ = evm.InitGenesis(suite.ctx, suite.app.EvmKeeper, suite.app.AccountKeeper, suite.app.BankKeeper, *tc.genState)
=======
						_ = evm.InitGenesis(suite.ctx, *suite.app.EvmKeeper, suite.app.AccountKeeper, tc.genState)
>>>>>>> ffbb2076
					},
				)
			}
		})
	}
}<|MERGE_RESOLUTION|>--- conflicted
+++ resolved
@@ -1,7 +1,6 @@
 package evm_test
 
 import (
-	sdk "github.com/cosmos/cosmos-sdk/types"
 	authtypes "github.com/cosmos/cosmos-sdk/x/auth/types"
 
 	"github.com/cosmos/ethermint/crypto/ethsecp256k1"
@@ -19,11 +18,7 @@
 		genState = evm.ExportGenesis(suite.ctx, *suite.app.EvmKeeper, suite.app.AccountKeeper)
 	})
 
-<<<<<<< HEAD
-	_ = evm.InitGenesis(suite.ctx, suite.app.EvmKeeper, suite.app.AccountKeeper, suite.app.BankKeeper, *genState)
-=======
-	_ = evm.InitGenesis(suite.ctx, *suite.app.EvmKeeper, suite.app.AccountKeeper, genState)
->>>>>>> ffbb2076
+	_ = evm.InitGenesis(suite.ctx, *suite.app.EvmKeeper, suite.app.AccountKeeper, suite.app.BankKeeper, *genState)
 }
 
 func (suite *EvmTestSuite) TestInitGenesis() {
@@ -91,28 +86,6 @@
 				Accounts: []types.GenesisAccount{
 					{
 						Address: address.String(),
-<<<<<<< HEAD
-						Balance: sdk.OneInt(),
-					},
-				},
-			},
-			true,
-		},
-		{
-			"balance mismatch",
-			func() {
-				acc := suite.app.AccountKeeper.NewAccountWithAddress(suite.ctx, address.Bytes())
-				suite.Require().NotNil(acc)
-				suite.app.AccountKeeper.SetAccount(suite.ctx, acc)
-			},
-			&types.GenesisState{
-				Params: types.DefaultParams(),
-				Accounts: []types.GenesisAccount{
-					{
-						Address: address.String(),
-						Balance: sdk.OneInt(),
-=======
->>>>>>> ffbb2076
 					},
 				},
 			},
@@ -129,21 +102,13 @@
 			if tc.expPanic {
 				suite.Require().Panics(
 					func() {
-<<<<<<< HEAD
-						_ = evm.InitGenesis(suite.ctx, suite.app.EvmKeeper, suite.app.AccountKeeper, suite.app.BankKeeper, *tc.genState)
-=======
-						_ = evm.InitGenesis(suite.ctx, *suite.app.EvmKeeper, suite.app.AccountKeeper, tc.genState)
->>>>>>> ffbb2076
+						_ = evm.InitGenesis(suite.ctx, *suite.app.EvmKeeper, suite.app.AccountKeeper, suite.app.BankKeeper, *tc.genState)
 					},
 				)
 			} else {
 				suite.Require().NotPanics(
 					func() {
-<<<<<<< HEAD
-						_ = evm.InitGenesis(suite.ctx, suite.app.EvmKeeper, suite.app.AccountKeeper, suite.app.BankKeeper, *tc.genState)
-=======
-						_ = evm.InitGenesis(suite.ctx, *suite.app.EvmKeeper, suite.app.AccountKeeper, tc.genState)
->>>>>>> ffbb2076
+						_ = evm.InitGenesis(suite.ctx, *suite.app.EvmKeeper, suite.app.AccountKeeper, suite.app.BankKeeper, *tc.genState)
 					},
 				)
 			}
