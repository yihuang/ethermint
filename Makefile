# Copyright 2018 Tendermint. All rights reserved.
#
# Licensed under the Apache License, Version 2.0 (the "License");
# you may not use this file except in compliance with the License.
# You may obtain a copy of the License at
#
#     http://www.apache.org/licenses/LICENSE-2.0
#
# Unless required by applicable law or agreed to in writing, software
# distributed under the License is distributed on an "AS IS" BASIS,
# WITHOUT WARRANTIES OR CONDITIONS OF ANY KIND, either express or implied.
# See the License for the specific language governing permissions and
# limitations under the License.

#!/usr/bin/make -f

VERSION := $(shell echo $(shell git describe --tags) | sed 's/^v//')
COMMIT := $(shell git log -1 --format='%H')
PACKAGES=$(shell go list ./... | grep -Ev 'vendor|importer|rpc/tester')
DOCKER_TAG = unstable
DOCKER_IMAGE = cosmos/ethermint
DOCKER_BUF := docker run -v $(shell pwd):/workspace --workdir /workspace bufbuild/buf
ETHERMINT_BINARY = ethermintd
GO_MOD=GO111MODULE=on
BUILDDIR ?= $(CURDIR)/build
SIMAPP = ./app
LEDGER_ENABLED ?= true
<<<<<<< HEAD
HTTPS_GIT := https://github.com/ChainSafe/ethermint.git
=======
HTTPS_GIT := https://github.com/cosmos/ethermint.git
DOCKER := $(shell which docker)
DOCKER_BUF := $(DOCKER) run --rm -v $(CURDIR):/workspace --workdir /workspace bufbuild/buf

>>>>>>> ed313c94

ifeq ($(OS),Windows_NT)
  DETECTED_OS := windows
else
  UNAME_S = $(shell uname -s)
ifeq ($(UNAME_S),Darwin)
	DETECTED_OS := mac
  else
	DETECTED_OS := linux
  endif
endif
export DETECTED_OS
export GO111MODULE = on

##########################################
# Find OS and Go environment
# GO contains the Go binary
# FS contains the OS file separator
##########################################

ifeq ($(OS),Windows_NT)
  GO := $(shell where go.exe 2> NUL)
  FS := "\\"
else
  GO := $(shell command -v go 2> /dev/null)
  FS := "/"
endif

ifeq ($(GO),)
  $(error could not find go. Is it in PATH? $(GO))
endif

GOPATH ?= $(shell $(GO) env GOPATH)
BINDIR ?= $(GOPATH)/bin
RUNSIM = $(BINDIR)/runsim


# process build tags

build_tags = netgo
ifeq ($(LEDGER_ENABLED),true)
  ifeq ($(OS),Windows_NT)
    GCCEXE = $(shell where gcc.exe 2> NUL)
    ifeq ($(GCCEXE),)
      $(error gcc.exe not installed for ledger support, please install or set LEDGER_ENABLED=false)
    else
      build_tags += ledger
    endif
  else
    UNAME_S = $(shell uname -s)
    ifeq ($(UNAME_S),OpenBSD)
      $(warning OpenBSD detected, disabling ledger support (https://github.com/cosmos/cosmos-sdk/issues/1988))
    else
      GCC = $(shell command -v gcc 2> /dev/null)
      ifeq ($(GCC),)
        $(error gcc not installed for ledger support, please install or set LEDGER_ENABLED=false)
      else
        build_tags += ledger
      endif
    endif
  endif
endif

ifeq ($(WITH_CLEVELDB),yes)
  build_tags += gcc
endif
build_tags += $(BUILD_TAGS)
build_tags := $(strip $(build_tags))

whitespace :=
whitespace += $(whitespace)
comma := ,
build_tags_comma_sep := $(subst $(whitespace),$(comma),$(build_tags))

# process linker flags

ldflags = -X github.com/cosmos/cosmos-sdk/version.Name=ethermint \
		  -X github.com/cosmos/cosmos-sdk/version.AppName=$(ETHERMINT_BINARY) \
		  -X github.com/cosmos/cosmos-sdk/version.Version=$(VERSION) \
		  -X github.com/cosmos/cosmos-sdk/version.Commit=$(COMMIT) \
		  -X "github.com/cosmos/cosmos-sdk/version.BuildTags=$(build_tags_comma_sep)"

ifeq ($(WITH_CLEVELDB),yes)
  ldflags += -X github.com/cosmos/cosmos-sdk/types.DBBackend=cleveldb
endif
ldflags += $(LDFLAGS)
ldflags := $(strip $(ldflags))

BUILD_FLAGS := -tags "$(build_tags)" -ldflags '$(ldflags)'

all: tools verify install

###############################################################################
###                                  Build                                  ###
###############################################################################

build: go.sum

ifeq ($(OS), Windows_NT)
	go build $(BUILD_FLAGS) -o build/$(ETHERMINT_BINARY).exe ./cmd/$(ETHERMINT_BINARY)
else
	go build $(BUILD_FLAGS) -o build/$(ETHERMINT_BINARY) ./cmd/$(ETHERMINT_BINARY)
endif

build-ethermint: go.sum
	mkdir -p $(BUILDDIR)
	go build $(BUILD_FLAGS) -o $(BUILDDIR) ./cmd/$(ETHERMINT_BINARY)

build-ethermint-linux: go.sum
	GOOS=linux GOARCH=amd64 CGO_ENABLED=1 $(MAKE) build-ethermint

.PHONY: build build-ethermint build-ethermint-linux

install:
	${GO_MOD} go install $(BUILD_FLAGS) ./cmd/$(ETHERMINT_BINARY)

clean:
	@rm -rf ./build ./vendor

.PHONY: install clean

docker-build:
	docker build -t ${DOCKER_IMAGE}:${DOCKER_TAG} .
	docker tag ${DOCKER_IMAGE}:${DOCKER_TAG} ${DOCKER_IMAGE}:latest
	# docker tag ${DOCKER_IMAGE}:${DOCKER_TAG} ${DOCKER_IMAGE}:${COMMIT_HASH}
	# update old container
	docker rm ethermint || true
	# create a new container from the latest image
	docker create --name ethermint -t -i cosmos/ethermint:latest ethermint
	# move the binaries to the ./build directory
	mkdir -p ./build/
	docker cp ethermint:/usr/bin/ethermintd ./build/

docker-localnet:
	docker build -f ./networks/local/ethermintnode/Dockerfile . -t ethermintd/node

###############################################################################
###                          Tools & Dependencies                           ###
###############################################################################

TOOLS_DESTDIR  ?= $(GOPATH)/bin
RUNSIM         = $(TOOLS_DESTDIR)/runsim

# Install the runsim binary with a temporary workaround of entering an outside
# directory as the "go get" command ignores the -mod option and will polute the
# go.{mod, sum} files.
#
# ref: https://github.com/golang/go/issues/30515
runsim: $(RUNSIM)
$(RUNSIM):
	@echo "Installing runsim..."
	@(cd /tmp && ${GO_MOD} go get github.com/cosmos/tools/cmd/runsim@v1.0.0)

contract-tools:
ifeq (, $(shell which stringer))
	@echo "Installing stringer..."
	@go install golang.org/x/tools/cmd/stringer
else
	@echo "stringer already installed; skipping..."
endif

ifeq (, $(shell which go-bindata))
	@echo "Installing go-bindata..."
	@go install github.com/kevinburke/go-bindata/go-bindata
else
	@echo "go-bindata already installed; skipping..."
endif

ifeq (, $(shell which gencodec))
	@echo "Installing gencodec..."
	@go install github.com/fjl/gencodec
else
	@echo "gencodec already installed; skipping..."
endif

ifeq (, $(shell which protoc-gen-go))
	@echo "Installing protoc-gen-go..."
	@go install github.com/golang/protobuf/protoc-gen-go
else
	@echo "protoc-gen-go already installed; skipping..."
endif

ifeq (, $(shell which solcjs))
	@echo "Installing solcjs..."
	@apt-get install -f -y protobuf-compiler
	@npm install -g solc@0.5.11
else
	@echo "solcjs already installed; skipping..."
endif

docs-tools:
ifeq (, $(shell which yarn))
	@echo "Installing yarn..."
	@npm install -g yarn
else
	@echo "yarn already installed; skipping..."
endif

tools: tools-stamp
tools-stamp: contract-tools docs-tools proto-tools runsim
	# Create dummy file to satisfy dependency and avoid
	# rebuilding when this Makefile target is hit twice
	# in a row.
	touch $@

tools-clean:
	rm -f $(RUNSIM)
	rm -f tools-stamp

docs-tools-stamp: docs-tools
	# Create dummy file to satisfy dependency and avoid
	# rebuilding when this Makefile target is hit twice
	# in a row.
	touch $@

.PHONY: runsim tools contract-tools docs-tools proto-tools  tools-stamp tools-clean docs-tools-stamp

###############################################################################
###                           Tests & Simulation                            ###
###############################################################################

test: test-unit

test-unit:
	@go test -v ./... $(PACKAGES)

test-race:
	@go test -v --vet=off -race ./... $(PACKAGES)

test-import:
	@go test ./importer -v --vet=off --run=TestImportBlocks --datadir tmp \
	--blockchain blockchain
	rm -rf importer/tmp

test-rpc:
	./scripts/integration-test-all.sh -t "rpc" -q 1 -z 1 -s 2 -m "rpc"

test-rpc-pending:
	./scripts/integration-test-all.sh -t "pending" -q 1 -z 1 -s 2 -m "pending"

test-contract:
	@type "npm" 2> /dev/null || (echo 'Npm does not exist. Please install node.js and npm."' && exit 1)
	@type "solcjs" 2> /dev/null || (echo 'Solcjs does not exist. Please install solcjs using make contract-tools."' && exit 1)
	@type "protoc" 2> /dev/null || (echo 'Failed to install protoc. Please reinstall protoc using make contract-tools.' && exit 1)
	bash scripts/contract-test.sh

test-sim-nondeterminism:
	@echo "Running non-determinism test..."
	@go test -mod=readonly $(SIMAPP) -run TestAppStateDeterminism -Enabled=true \
		-NumBlocks=100 -BlockSize=200 -Commit=true -Period=0 -v -timeout 24h

test-sim-custom-genesis-fast:
	@echo "Running custom genesis simulation..."
	@echo "By default, ${HOME}/.$(ETHERMINT_BINARY)/config/genesis.json will be used."
	@go test -mod=readonly $(SIMAPP) -run TestFullAppSimulation -Genesis=${HOME}/.$(ETHERMINT_BINARY)/config/genesis.json \
		-Enabled=true -NumBlocks=100 -BlockSize=200 -Commit=true -Seed=99 -Period=5 -v -timeout 24h

test-sim-import-export: runsim
	@echo "Running application import/export simulation. This may take several minutes..."
	@$(BINDIR)/runsim -Jobs=4 -SimAppPkg=$(SIMAPP) -ExitOnFail 50 5 TestAppImportExport

test-sim-after-import: runsim
	@echo "Running application simulation-after-import. This may take several minutes..."
	@$(BINDIR)/runsim -Jobs=4 -SimAppPkg=$(SIMAPP) -ExitOnFail 50 5 TestAppSimulationAfterImport

test-sim-custom-genesis-multi-seed: runsim
	@echo "Running multi-seed custom genesis simulation..."
	@echo "By default, ${HOME}/.$(ETHERMINT_BINARY)/config/genesis.json will be used."
	@$(BINDIR)/runsim -Jobs=4 -SimAppPkg=$(SIMAPP) -ExitOnFail -Genesis=${HOME}/.$(ETHERMINT_BINARY)/config/genesis.json 400 5 TestFullAppSimulation

test-sim-multi-seed-long: runsim
	@echo "Running multi-seed application simulation. This may take awhile!"
	@$(BINDIR)/runsim -Jobs=4 -SimAppPkg=$(SIMAPP) -ExitOnFail 500 50 TestFullAppSimulation

test-sim-multi-seed-short: runsim
	@echo "Running multi-seed application simulation. This may take awhile!"
	@$(BINDIR)/runsim -Jobs=4 -SimAppPkg=$(SIMAPP) -ExitOnFail 50 10 TestFullAppSimulation

test-solidity:
	 @echo "Beginning solidity tests..."
	 ./scripts/run-solidity-tests.sh

.PHONY: test test-unit test-race test-import test-rpc test-contract test-solidity

.PHONY: test-sim-nondeterminism test-sim-custom-genesis-fast test-sim-import-export test-sim-after-import \
	test-sim-custom-genesis-multi-seed test-sim-multi-seed-long test-sim-multi-seed-short

###############################################################################
###                                Linting                                  ###
###############################################################################

lint:
	golangci-lint run --out-format=tab --issues-exit-code=0
	find . -name '*.go' -type f -not -path "./vendor*" -not -path "*.git*" | xargs gofmt -d -s

format:
	find . -name '*.go' -type f -not -path "./vendor*" -not -path "*.git*" -not -name '*.pb.go' | xargs gofmt -w -s
	find . -name '*.go' -type f -not -path "./vendor*" -not -path "*.git*" -not -name '*.pb.go' | xargs misspell -w
	find . -name '*.go' -type f -not -path "./vendor*" -not -path "*.git*" -not -name '*.pb.go' | xargs goimports -w -local github.com/tendermint
	find . -name '*.go' -type f -not -path "./vendor*" -not -path "*.git*" -not -name '*.pb.go' | xargs goimports -w -local github.com/ethereum/go-ethereum
	find . -name '*.go' -type f -not -path "./vendor*" -not -path "*.git*" -not -name '*.pb.go' | xargs goimports -w -local github.com/cosmos/cosmos-sdk
	find . -name '*.go' -type f -not -path "./vendor*" -not -path "*.git*" -not -name '*.pb.go' | xargs goimports -w -local github.com/cosmos/ethermint

.PHONY: lint format

###############################################################################
###                                Protobuf                                 ###
###############################################################################

<<<<<<< HEAD
proto-all: proto-tools proto-gen proto-lint proto-check-breaking proto-swagger-gen proto-format
=======
proto-all: proto-format proto-lint proto-gen
>>>>>>> ed313c94

proto-gen:
	@echo "Generating Protobuf files"
	$(DOCKER) run --rm -v $(CURDIR):/workspace --workdir /workspace tendermintdev/sdk-proto-gen sh ./scripts/protocgen.sh

proto-format:
	@echo "Formatting Protobuf files"
	$(DOCKER) run --rm -v $(CURDIR):/workspace \
	--workdir /workspace tendermintdev/docker-build-proto \
	find ./ -not -path "./third_party/*" -name *.proto -exec clang-format -i {} \;

proto-swagger-gen:
	@./scripts/protoc-swagger-gen.sh

proto-format:
	find ./ -not -path "./third_party/*" -name *.proto -exec clang-format -i {} \;

proto-swagger-gen:
	@./scripts/protoc-swagger-gen.sh

proto-lint:
	@$(DOCKER_BUF) check lint --error-format=json

proto-check-breaking:
	@$(DOCKER_BUF) check breaking --against-input $(HTTPS_GIT)#branch=development

<<<<<<< HEAD
proto-lint-docker:
	@$(DOCKER_BUF) check lint --error-format=json
.PHONY: proto-lint

proto-check-breaking-docker:
	@$(DOCKER_BUF) check breaking --against-input $(HTTPS_GIT)#branch=development
.PHONY: proto-check-breaking-ci

TM_URL           = https://raw.githubusercontent.com/tendermint/tendermint/v0.34.0-rc4/proto/tendermint
GOGO_PROTO_URL   = https://raw.githubusercontent.com/regen-network/protobuf/cosmos
COSMOS_PROTO_URL = https://raw.githubusercontent.com/regen-network/cosmos-proto/master
COSMOS_SDK_URL = https://raw.githubusercontent.com/cosmos/cosmos-sdk/master
CONFIO_URL 		 = https://raw.githubusercontent.com/confio/ics23/v0.6.2

TM_CRYPTO_TYPES     = third_party/proto/tendermint/crypto
TM_ABCI_TYPES       = third_party/proto/tendermint/abci
TM_TYPES     			  = third_party/proto/tendermint/types
TM_VERSION 					= third_party/proto/tendermint/version
TM_LIBS							= third_party/proto/tendermint/libs/bits

GOGO_PROTO_TYPES    = third_party/proto/gogoproto
COSMOS_PROTO_TYPES  = third_party/proto/cosmos_proto
CONFIO_TYPES        = third_party/proto/confio

COSMOS_SDK_PROTO  = third_party/proto/cosmos-sdk
=======
TM_URL              = https://raw.githubusercontent.com/tendermint/tendermint/v0.34.0-rc6/proto/tendermint
GOGO_PROTO_URL      = https://raw.githubusercontent.com/regen-network/protobuf/cosmos
COSMOS_SDK_URL      = https://raw.githubusercontent.com/cosmos/cosmos-sdk/master
COSMOS_PROTO_URL    = https://raw.githubusercontent.com/regen-network/cosmos-proto/master

TM_CRYPTO_TYPES     = third_party/proto/tendermint/crypto
TM_ABCI_TYPES       = third_party/proto/tendermint/abci
TM_TYPES            = third_party/proto/tendermint/types

GOGO_PROTO_TYPES    = third_party/proto/gogoproto
COSMOS_SDK_PROTO    = third_party/proto/cosmos-sdk
COSMOS_PROTO_TYPES  = third_party/proto/cosmos_proto
>>>>>>> ed313c94

proto-update-deps:
	@mkdir -p $(GOGO_PROTO_TYPES)
	@curl -sSL $(GOGO_PROTO_URL)/gogoproto/gogo.proto > $(GOGO_PROTO_TYPES)/gogo.proto

	@mkdir -p $(COSMOS_PROTO_TYPES)
	@curl -sSL $(COSMOS_PROTO_URL)/cosmos.proto > $(COSMOS_PROTO_TYPES)/cosmos.proto

## Importing of tendermint protobuf definitions currently requires the
## use of `sed` in order to build properly with cosmos-sdk's proto file layout
## (which is the standard Buf.build FILE_LAYOUT)
## Issue link: https://github.com/tendermint/tendermint/issues/5021
	@mkdir -p $(TM_ABCI_TYPES)
	@curl -sSL $(TM_URL)/abci/types.proto > $(TM_ABCI_TYPES)/types.proto
<<<<<<< HEAD

	@mkdir -p $(TM_VERSION)
	@curl -sSL $(TM_URL)/version/types.proto > $(TM_VERSION)/types.proto

	@mkdir -p $(TM_TYPES)
	@curl -sSL $(TM_URL)/types/types.proto > $(TM_TYPES)/types.proto
	@curl -sSL $(TM_URL)/types/evidence.proto > $(TM_TYPES)/evidence.proto
	@curl -sSL $(TM_URL)/types/params.proto > $(TM_TYPES)/params.proto
	@curl -sSL $(TM_URL)/types/validator.proto > $(TM_TYPES)/validator.proto

	@mkdir -p $(TM_CRYPTO_TYPES)
	@curl -sSL $(TM_URL)/crypto/proof.proto > $(TM_CRYPTO_TYPES)/proof.proto
	@curl -sSL $(TM_URL)/crypto/keys.proto > $(TM_CRYPTO_TYPES)/keys.proto

	@mkdir -p $(TM_LIBS)
	@curl -sSL $(TM_URL)/libs/bits/types.proto > $(TM_LIBS)/types.proto

	@mkdir -p $(CONFIO_TYPES)
	@curl -sSL $(CONFIO_URL)/proofs.proto > $(CONFIO_TYPES)/proofs.proto
=======

	@mkdir -p $(TM_TYPES)
	@curl -sSL $(TM_URL)/types/types.proto > $(TM_TYPES)/types.proto

	@mkdir -p $(TM_CRYPTO_TYPES)
	@curl -sSL $(TM_URL)/crypto/proof.proto > $(TM_CRYPTO_TYPES)/proof.proto
	@curl -sSL $(TM_URL)/crypto/keys.proto > $(TM_CRYPTO_TYPES)/keys.proto
>>>>>>> ed313c94

.PHONY: proto-all proto-gen proto-gen-any proto-swagger-gen proto-format proto-lint proto-check-breaking proto-update-deps



###############################################################################
###                              Documentation                              ###
###############################################################################

# Start docs site at localhost:8080
docs-serve:
	@cd docs && \
	yarn install && \
	yarn run serve

# Build the site into docs/.vuepress/dist
docs-build:
	@$(MAKE) docs-tools-stamp && \
	cd docs && \
	yarn install && \
	yarn run build

godocs:
	@echo "--> Wait a few seconds and visit http://localhost:6060/pkg/github.com/cosmos/ethermint"
	godoc -http=:6060

###############################################################################
###                                Localnet                                 ###
###############################################################################

build-docker-local-ethermint:
	@$(MAKE) -C networks/local

# Run a 4-node testnet locally
localnet-start: localnet-stop
ifeq ($(OS),Windows_NT)
	mkdir build &
	@$(MAKE) docker-localnet

	IF not exist "build/node0/$(ETHERMINT_BINARY)/config/genesis.json" docker run --rm -v $(CURDIR)/build\ethermint\Z ethermintd/node "ethermintd testnet --v 4 -o /ethermint --starting-ip-address 192.168.10.2 --keyring-backend=test"
	docker-compose up -d
else
	mkdir -p ./build/
	@$(MAKE) docker-localnet

	if ! [ -f build/node0/$(ETHERMINT_BINARY)/config/genesis.json ]; then docker run --rm -v $(CURDIR)/build:/ethermint:Z ethermintd/node "ethermintd testnet --v 4 -o /ethermint --starting-ip-address 192.168.10.2 --keyring-backend=test"; fi
	docker-compose up -d
endif

localnet-stop:
	docker-compose down

# clean testnet
localnet-clean:
	docker-compose down
	sudo rm -rf build/*

 # reset testnet
localnet-unsafe-reset:
	docker-compose down
ifeq ($(OS),Windows_NT)
	@docker run --rm -v $(CURDIR)/build\ethermint\Z ethermintd/node "ethermintd unsafe-reset-all --home=/ethermint/node0/ethermintd"
	@docker run --rm -v $(CURDIR)/build\ethermint\Z ethermintd/node "ethermintd unsafe-reset-all --home=/ethermint/node1/ethermintd"
	@docker run --rm -v $(CURDIR)/build\ethermint\Z ethermintd/node "ethermintd unsafe-reset-all --home=/ethermint/node2/ethermintd"
	@docker run --rm -v $(CURDIR)/build\ethermint\Z ethermintd/node "ethermintd unsafe-reset-all --home=/ethermint/node3/ethermintd"
else
	@docker run --rm -v $(CURDIR)/build:/ethermint:Z ethermintd/node "ethermintd unsafe-reset-all --home=/ethermint/node0/ethermintd"
	@docker run --rm -v $(CURDIR)/build:/ethermint:Z ethermintd/node "ethermintd unsafe-reset-all --home=/ethermint/node1/ethermintd"
	@docker run --rm -v $(CURDIR)/build:/ethermint:Z ethermintd/node "ethermintd unsafe-reset-all --home=/ethermint/node2/ethermintd"
	@docker run --rm -v $(CURDIR)/build:/ethermint:Z ethermintd/node "ethermintd unsafe-reset-all --home=/ethermint/node3/ethermintd"
endif

.PHONY: build-docker-local-ethermint localnet-start localnet-stop<|MERGE_RESOLUTION|>--- conflicted
+++ resolved
@@ -25,14 +25,10 @@
 BUILDDIR ?= $(CURDIR)/build
 SIMAPP = ./app
 LEDGER_ENABLED ?= true
-<<<<<<< HEAD
-HTTPS_GIT := https://github.com/ChainSafe/ethermint.git
-=======
 HTTPS_GIT := https://github.com/cosmos/ethermint.git
 DOCKER := $(shell which docker)
 DOCKER_BUF := $(DOCKER) run --rm -v $(CURDIR):/workspace --workdir /workspace bufbuild/buf
 
->>>>>>> ed313c94
 
 ifeq ($(OS),Windows_NT)
   DETECTED_OS := windows
@@ -342,11 +338,7 @@
 ###                                Protobuf                                 ###
 ###############################################################################
 
-<<<<<<< HEAD
-proto-all: proto-tools proto-gen proto-lint proto-check-breaking proto-swagger-gen proto-format
-=======
 proto-all: proto-format proto-lint proto-gen
->>>>>>> ed313c94
 
 proto-gen:
 	@echo "Generating Protobuf files"
@@ -373,34 +365,7 @@
 proto-check-breaking:
 	@$(DOCKER_BUF) check breaking --against-input $(HTTPS_GIT)#branch=development
 
-<<<<<<< HEAD
-proto-lint-docker:
-	@$(DOCKER_BUF) check lint --error-format=json
-.PHONY: proto-lint
-
-proto-check-breaking-docker:
-	@$(DOCKER_BUF) check breaking --against-input $(HTTPS_GIT)#branch=development
-.PHONY: proto-check-breaking-ci
-
-TM_URL           = https://raw.githubusercontent.com/tendermint/tendermint/v0.34.0-rc4/proto/tendermint
-GOGO_PROTO_URL   = https://raw.githubusercontent.com/regen-network/protobuf/cosmos
-COSMOS_PROTO_URL = https://raw.githubusercontent.com/regen-network/cosmos-proto/master
-COSMOS_SDK_URL = https://raw.githubusercontent.com/cosmos/cosmos-sdk/master
-CONFIO_URL 		 = https://raw.githubusercontent.com/confio/ics23/v0.6.2
-
-TM_CRYPTO_TYPES     = third_party/proto/tendermint/crypto
-TM_ABCI_TYPES       = third_party/proto/tendermint/abci
-TM_TYPES     			  = third_party/proto/tendermint/types
-TM_VERSION 					= third_party/proto/tendermint/version
-TM_LIBS							= third_party/proto/tendermint/libs/bits
-
-GOGO_PROTO_TYPES    = third_party/proto/gogoproto
-COSMOS_PROTO_TYPES  = third_party/proto/cosmos_proto
-CONFIO_TYPES        = third_party/proto/confio
-
-COSMOS_SDK_PROTO  = third_party/proto/cosmos-sdk
-=======
-TM_URL              = https://raw.githubusercontent.com/tendermint/tendermint/v0.34.0-rc6/proto/tendermint
+TM_URL              = https://raw.githubusercontent.com/tendermint/tendermint/v0.34.1/proto/tendermint
 GOGO_PROTO_URL      = https://raw.githubusercontent.com/regen-network/protobuf/cosmos
 COSMOS_SDK_URL      = https://raw.githubusercontent.com/cosmos/cosmos-sdk/master
 COSMOS_PROTO_URL    = https://raw.githubusercontent.com/regen-network/cosmos-proto/master
@@ -412,7 +377,6 @@
 GOGO_PROTO_TYPES    = third_party/proto/gogoproto
 COSMOS_SDK_PROTO    = third_party/proto/cosmos-sdk
 COSMOS_PROTO_TYPES  = third_party/proto/cosmos_proto
->>>>>>> ed313c94
 
 proto-update-deps:
 	@mkdir -p $(GOGO_PROTO_TYPES)
@@ -427,35 +391,13 @@
 ## Issue link: https://github.com/tendermint/tendermint/issues/5021
 	@mkdir -p $(TM_ABCI_TYPES)
 	@curl -sSL $(TM_URL)/abci/types.proto > $(TM_ABCI_TYPES)/types.proto
-<<<<<<< HEAD
-
-	@mkdir -p $(TM_VERSION)
-	@curl -sSL $(TM_URL)/version/types.proto > $(TM_VERSION)/types.proto
 
 	@mkdir -p $(TM_TYPES)
 	@curl -sSL $(TM_URL)/types/types.proto > $(TM_TYPES)/types.proto
-	@curl -sSL $(TM_URL)/types/evidence.proto > $(TM_TYPES)/evidence.proto
-	@curl -sSL $(TM_URL)/types/params.proto > $(TM_TYPES)/params.proto
-	@curl -sSL $(TM_URL)/types/validator.proto > $(TM_TYPES)/validator.proto
 
 	@mkdir -p $(TM_CRYPTO_TYPES)
 	@curl -sSL $(TM_URL)/crypto/proof.proto > $(TM_CRYPTO_TYPES)/proof.proto
 	@curl -sSL $(TM_URL)/crypto/keys.proto > $(TM_CRYPTO_TYPES)/keys.proto
-
-	@mkdir -p $(TM_LIBS)
-	@curl -sSL $(TM_URL)/libs/bits/types.proto > $(TM_LIBS)/types.proto
-
-	@mkdir -p $(CONFIO_TYPES)
-	@curl -sSL $(CONFIO_URL)/proofs.proto > $(CONFIO_TYPES)/proofs.proto
-=======
-
-	@mkdir -p $(TM_TYPES)
-	@curl -sSL $(TM_URL)/types/types.proto > $(TM_TYPES)/types.proto
-
-	@mkdir -p $(TM_CRYPTO_TYPES)
-	@curl -sSL $(TM_URL)/crypto/proof.proto > $(TM_CRYPTO_TYPES)/proof.proto
-	@curl -sSL $(TM_URL)/crypto/keys.proto > $(TM_CRYPTO_TYPES)/keys.proto
->>>>>>> ed313c94
 
 .PHONY: proto-all proto-gen proto-gen-any proto-swagger-gen proto-format proto-lint proto-check-breaking proto-update-deps
 
